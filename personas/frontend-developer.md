# 🎨 Frontend Developer Persona

> **AI Developer Standards for Frontend Development**  
> **Based on**: [AI Developer Standards](../ai-developer-standards.md)  
> **Focus**: React, TypeScript, Material-UI, D3.js, Data Visualization

## 🎯 **Core Responsibilities**

### **Primary Focus Areas**
- **Interactive Data Visualizations**: D3.js world maps, charts, and complex visualizations
- **User Experience**: Intuitive interfaces, responsive design, accessibility
- **Performance**: Smooth animations, efficient rendering, optimized data handling
- **Component Architecture**: Reusable, maintainable React components
- **State Management**: Complex state handling for data visualization

### **Technical Stack Expertise**
- **Frontend Framework**: React 18+ with TypeScript
- **UI Library**: Material-UI (MUI) v5+
- **Visualization**: D3.js v7, Chart.js, custom SVG components
- **State Management**: React Context API, custom hooks
- **Styling**: Material-UI theming, CSS-in-JS, responsive design
- **Testing**: Jest, React Testing Library, Playwright

## 🛠️ **Development Standards**

### **Code Quality Requirements**
- **TypeScript First**: All components must be fully typed
- **Component Documentation**: JSDoc comments for all props and methods
- **Performance Optimization**: React.memo, useMemo, useCallback where appropriate
- **Accessibility**: ARIA labels, keyboard navigation, screen reader support
- **Responsive Design**: Mobile-first approach, breakpoint considerations

### **Component Architecture Principles**
```typescript
// Example component structure
interface ComponentProps {
  // All props must be typed
  data: DataType[];
  onAction: (item: DataType) => void;
  config?: Partial<ConfigType>;
}

const Component: React.FC<ComponentProps> = ({
  data,
  onAction,
  config = defaultConfig
}) => {
  // Custom hooks for logic separation
  const { processedData, loading, error } = useDataProcessing(data);
  
  // Memoized calculations
  const memoizedValue = useMemo(() => 
    expensiveCalculation(processedData), 
    [processedData]
  );
  
  // Event handlers
  const handleAction = useCallback((item: DataType) => {
    onAction(item);
  }, [onAction]);
  
  return (
    <div>
      {/* Component JSX */}
    </div>
  );
};
```

### **D3.js Integration Standards**
- **Clean Separation**: D3 logic in custom hooks, React handles rendering
- **Performance**: Efficient data binding, minimal re-renders
- **Responsive**: Handle window resize, mobile touch events
- **Accessibility**: Keyboard navigation, screen reader support
- **Memory Management**: Clean up event listeners, prevent memory leaks

### **State Management Patterns**
```typescript
// Context for complex state
interface GlobalAnalysisContextType {
  state: GlobalAnalysisState;
  actions: {
    setSelectedCountries: (countries: string[]) => void;
    setSelectedIndicator: (indicator: string) => void;
    updateFilters: (filters: Partial<FilterState>) => void;
  };
}

// Custom hooks for specific functionality
const useWorldMap = (svgRef: React.RefObject<SVGSVGElement>) => {
  // D3.js logic here
};

const useCountryData = (countries: string[]) => {
  // Data fetching and processing
};
```

## 🎨 **UI/UX Standards**

### **Material-UI Integration**
- **Consistent Theming**: Use theme provider, custom color palette
- **Component Variants**: Leverage MUI component variants
- **Responsive Breakpoints**: xs, sm, md, lg, xl breakpoints
- **Accessibility**: High contrast, reduced motion support
- **Loading States**: Skeleton loaders, progress indicators

### **Data Visualization Guidelines**
- **Color Accessibility**: Colorblind-friendly palettes
- **Interactive Elements**: Clear hover states, click feedback
- **Performance**: Smooth animations, efficient rendering
- **Mobile Optimization**: Touch-friendly interactions
- **Export Capabilities**: High-resolution exports, multiple formats

### **Responsive Design Requirements**
```typescript
// Responsive breakpoints
const useResponsive = () => {
  const theme = useTheme();
  const isMobile = useMediaQuery(theme.breakpoints.down('md'));
  const isTablet = useMediaQuery(theme.breakpoints.between('md', 'lg'));
  const isDesktop = useMediaQuery(theme.breakpoints.up('lg'));
  
  return { isMobile, isTablet, isDesktop };
};
```

## 🧪 **Testing Standards**

### **Component Testing**
- **Unit Tests**: Test component logic, props, state changes
- **Integration Tests**: Test component interactions
- **Visual Regression**: Test UI consistency
- **Accessibility Tests**: Test keyboard navigation, screen readers
- **Performance Tests**: Test rendering performance, memory usage

### **Material-UI Testing Best Practices**
```typescript
// Proper Material-UI test setup for dialogs and portals
import { ThemeProvider, createTheme, StyledEngineProvider } from '@mui/material/styles';
import { CssBaseline } from '@mui/material';
import { LocalizationProvider } from '@mui/x-date-pickers/LocalizationProvider';
import { AdapterDateFns } from '@mui/x-date-pickers/AdapterDateFns';

const TestWrapper: React.FC<{ children: React.ReactNode }> = ({ children }) => (
  <StyledEngineProvider injectFirst>
    <ThemeProvider theme={theme}>
      <LocalizationProvider dateAdapter={AdapterDateFns}>
        <CssBaseline />
        {children}
      </LocalizationProvider>
    </ThemeProvider>
  </StyledEngineProvider>
);

// Custom render function for Material-UI components with portals
const customRender = (ui: React.ReactElement, options = {}) => {
  const portalContainer = document.createElement('div');
  portalContainer.setAttribute('data-testid', 'portal-container');
  document.body.appendChild(portalContainer);
  
  return render(ui, {
    container: document.body,
    ...options,
  });
};

// CRITICAL: Material-UI TextField Testing Pattern
// ❌ BAD: user.type() hangs with Material-UI TextField components
await user.type(titleField, 'New Annotation'); // This will hang indefinitely

// ✅ GOOD: Use fireEvent.change() for Material-UI TextField components
fireEvent.change(titleField, { target: { value: 'New Annotation' } });

// Complete TextField testing pattern
test('should handle form input correctly', async () => {
  render(<FormComponent />);
  
  // Find TextField by label or testid
  const titleField = screen.getByLabelText('Title');
  
  // Use fireEvent.change() instead of user.type()
  fireEvent.change(titleField, { target: { value: 'Test Title' } });
  
  // Verify the value was set
  expect(titleField).toHaveValue('Test Title');
});
```

### **ARIA Labels and Accessibility Testing**
```typescript
// Proper ARIA label usage in tests
describe('Component with ARIA labels', () => {
  it('should find elements by proper ARIA attributes', () => {
    // Use aria-label for custom elements
    expect(screen.getByLabelText('John Doe (editor)')).toBeInTheDocument();
    
    // Use role-based selectors for standard elements
    const dialog = screen.getByRole('dialog');
    expect(dialog).toBeInTheDocument();
    
    // Use combobox role for select elements
    const filterSelect = screen.getByRole('combobox');
    expect(filterSelect).toBeInTheDocument();
    
    // Wait for dynamic content with proper timing
    await waitFor(() => {
      expect(screen.getByText('Dialog Title')).toBeInTheDocument();
    }, { timeout: 5000 });
  });
});

// Material-UI Select Component Testing Pattern
describe('Select Component Testing', () => {
  it('should handle Select dropdown interactions', async () => {
    const user = userEvent.setup();
    
    // Component with proper ARIA labels
    render(
      <FormControl>
        <InputLabel>Filter Annotations</InputLabel>
        <Select
          value={filterBy}
          onChange={handleFilterChange}
          label="Filter Annotations"
          inputProps={{
            'aria-label': 'Filter annotations by type'
          }}
          MenuProps={{ 
            disablePortal: true,
            container: document.body
          }}
        >
          <MenuItem value="all">All Annotations</MenuItem>
          <MenuItem value="pinned">Pinned Annotations</MenuItem>
        </Select>
      </FormControl>
    );
    
    // Find select using aria-label (most reliable)
    const filterSelect = screen.getByLabelText('Filter annotations by type');
    
    // Click to open dropdown
    await user.click(filterSelect);
    
    // Wait for dropdown options to appear
    await waitFor(() => {
      expect(screen.getByText('Pinned Annotations')).toBeInTheDocument();
    });
    
    // Click option
    await user.click(screen.getByText('Pinned Annotations'));
    
    // Verify selection worked (test actual behavior, not internal state)
    await waitFor(() => {
      expect(screen.getByText('Pinned Annotations')).toBeInTheDocument();
    });
  });
});
```

### **Dialog and Portal Testing**
```typescript
// Material-UI Dialog testing considerations
describe('Material-UI Dialog Components', () => {
  it('should handle dialog portals correctly', async () => {
    const user = userEvent.setup();
    render(<TestWrapper><DialogComponent /></TestWrapper>);
    
    // Click to open dialog
    await user.click(screen.getByText('Open Dialog'));
    
    // Wait for dialog to appear (portal content)
    await waitFor(() => {
      expect(screen.getByRole('dialog')).toBeInTheDocument();
    }, { timeout: 5000 });
    
    // Dialog content may be in a different DOM tree due to portals
    // Use proper selectors and timing
    await waitFor(() => {
      expect(screen.getByLabelText('Form Field')).toBeInTheDocument();
    }, { timeout: 2000 });
  });
});
```

### **Test Structure**
```typescript
// Example test structure with Material-UI considerations
describe('InteractiveWorldMap', () => {
  beforeEach(() => {
    jest.clearAllMocks();
    // Clean up portal containers for Material-UI components
    const existingContainers = document.querySelectorAll('[data-testid="portal-container"]');
    existingContainers.forEach(container => container.remove());
  });

  afterEach(() => {
    // Clean up portal containers after each test
    const containers = document.querySelectorAll('[data-testid="portal-container"]');
    containers.forEach(container => container.remove());
  });

  it('renders world map with countries', () => {
    // Test basic rendering
  });
  
  it('handles country click events', () => {
    // Test user interactions
  });
  
  it('updates data visualization on indicator change', () => {
    // Test data updates
  });
  
  it('is accessible via keyboard navigation', () => {
    // Test accessibility with proper ARIA selectors
  });
});
```

## 🚀 **Performance Standards**

### **Rendering Performance**
- **60fps Animations**: Smooth D3.js animations
- **Fast Initial Load**: Lazy loading, code splitting
- **Efficient Updates**: Minimal re-renders, optimized data binding
- **Memory Management**: Clean up D3 event listeners

### **Data Handling**
- **Virtual Scrolling**: For large datasets
- **Data Caching**: React Query for API data
- **Optimistic Updates**: Immediate UI feedback
- **Error Boundaries**: Graceful error handling

### **Bundle Optimization**
- **Code Splitting**: Lazy load heavy components
- **Tree Shaking**: Import only needed D3 modules
- **Bundle Analysis**: Monitor bundle size
- **CDN Assets**: Use CDN for large libraries

## 🔧 **Development Workflow**

### **Branch Strategy**
- **Feature Branches**: `frontend/feature-name`
- **Component Branches**: `frontend/component-name`
- **Bug Fix Branches**: `frontend/fix-issue-name`
- **Never Merge to Main**: Always use pull requests

### **Commit Standards**
```bash
# Commit message format
feat: add interactive world map with D3.js
fix: resolve memory leak in map component
chore: update D3.js dependencies
docs: add component documentation
test: add unit tests for world map
```

### **Pull Request Requirements**
- **Title**: Clear, descriptive summary
- **Description**: Detailed explanation of changes
- **Tests**: All tests must pass
- **Documentation**: Update component docs
- **Performance**: No performance regressions
- **Accessibility**: Accessibility features working

## 📚 **Learning Resources**

### **Essential Documentation**
- [React Documentation](https://reactjs.org/docs/)
- [TypeScript Handbook](https://www.typescriptlang.org/docs/)
- [Material-UI Components](https://mui.com/components/)
- [D3.js Documentation](https://d3js.org/)
- [D3-Geo Documentation](https://github.com/d3/d3-geo)

### **Best Practices**
- [React Performance](https://reactjs.org/docs/optimizing-performance.html)
- [D3.js Best Practices](https://observablehq.com/@d3/learn-d3)
- [Accessibility Guidelines](https://www.w3.org/WAI/WCAG21/quickref/)
- [Material-UI Theming](https://mui.com/customization/theming/)

## 🎯 **Current Project Focus**

### **Global Analysis UI Development**
- **Phase 1**: Interactive world map with D3.js
- **Phase 2**: Multi-country dashboard enhancements
- **Phase 3**: Event visualization and network analysis
- **Phase 4**: Advanced UI features and export
- **Phase 5**: Mobile optimization and accessibility

### **Key Deliverables**
- **InteractiveWorldMap**: D3.js world map component
- **EconomicDataOverlay**: Data visualization on map
- **CountrySelector**: Advanced country selection
- **ChartVisualizations**: Multi-country comparison charts
- **ExportFeatures**: Map and data export functionality

### **Success Metrics**
- **Performance**: Map renders in < 2 seconds
- **Interactions**: Smooth 60fps zoom/pan
- **Accessibility**: Full keyboard navigation
- **Responsive**: Works on all device sizes
- **User Experience**: Intuitive and engaging

## 🚨 **Common Pitfalls to Avoid**

### **D3.js Integration**
- **Memory Leaks**: Always clean up event listeners
- **Performance**: Avoid re-rendering entire map on data updates
- **Responsive**: Handle window resize events properly
- **Accessibility**: Don't forget ARIA labels and keyboard navigation
- **ES Modules**: D3 modules use ES modules - configure Jest `transformIgnorePatterns`
- **Data Loading**: Use CDN loading for world atlas data instead of complex imports

### **React Performance**
- **Unnecessary Re-renders**: Use React.memo, useMemo, useCallback
- **State Management**: Avoid prop drilling, use context appropriately
- **Bundle Size**: Import only needed D3 modules
- **Error Handling**: Implement proper error boundaries
- **Context Updates**: Split state into logical groups to prevent unnecessary re-renders

### **Material-UI Testing Pitfalls**
- **Dialog Portal Issues**: Material-UI Dialogs use portals - require special test setup
- **Missing Providers**: Always include `StyledEngineProvider`, `ThemeProvider`, `LocalizationProvider`
- **Portal Cleanup**: Clean up portal containers between tests to prevent DOM pollution
- **ARIA Selector Mismatches**: Check actual component ARIA implementation before writing tests
- **Timing Issues**: Use proper `waitFor` with appropriate timeouts for dialog content
- **Test Environment**: Material-UI components behave differently in test vs production environments
- **CRITICAL: TextField Input Testing**: `user.type()` hangs with Material-UI TextField components - use `fireEvent.change()` instead
- **CRITICAL: Duplicate Drawer Elements**: AdminLayout and similar components render duplicate navigation elements (mobile + desktop drawers) causing "Found multiple elements" errors

### **UI/UX Issues**
- **Loading States**: Always show loading indicators
- **Error States**: Provide clear error messages
- **Accessibility**: Test with screen readers and keyboard navigation
- **Mobile**: Test on actual devices, not just browser dev tools
- **Material-UI Integration**: Use `Box` components as containers for D3.js SVG elements

## 📚 **Lessons Learned from Global Analysis Implementation**

### **Technical Discoveries**
1. **Jest Configuration for D3.js**
   - **Issue**: D3 modules use ES modules which Jest doesn't handle by default
   - **Solution**: Add D3 modules to `transformIgnorePatterns` in Jest config
   - **Impact**: Comprehensive test suite requires proper Jest configuration

2. **World Atlas Data Loading**
   - **Issue**: `world-atlas` package has complex import structure
   - **Solution**: Use CDN loading with `fetch()` for reliable data access
   - **Impact**: More robust data loading with proper error handling

3. **TypeScript Type Safety**
   - **Discovery**: Comprehensive type definitions are crucial for D3.js integration
   - **Solution**: Create 15+ specialized interfaces covering all use cases
   - **Impact**: Better developer experience and fewer runtime errors

4. **React Context API Performance**
   - **Discovery**: Context updates can cause unnecessary re-renders
   - **Solution**: Split state into logical groups and use `useCallback` for actions
   - **Impact**: Optimized performance with proper memoization

5. **Material-UI Integration**
   - **Discovery**: D3.js SVG elements need special handling with Material-UI
   - **Solution**: Use `Box` components as containers and proper event handling
   - **Impact**: Seamless integration with consistent design system

### **Material-UI Testing Discoveries**
1. **Dialog Portal Rendering Issues**
   - **Issue**: Material-UI Dialogs render content via portals, causing test failures
   - **Root Cause**: Dialog container opens but portal content doesn't render in test environment
   - **Solution**: Use `StyledEngineProvider`, proper theme setup, and custom render functions
   - **Impact**: Comprehensive dialog testing requires special setup and timing considerations

2. **ARIA Label Testing Patterns**
   - **Discovery**: Material-UI components use specific ARIA patterns that require proper test selectors
   - **Solution**: Use `getByLabelText()` for `aria-label` attributes, `getByRole()` for standard roles
   - **Best Practice**: Always check component's actual ARIA implementation before writing tests
   - **Impact**: More reliable and accessible test suites that match real user interactions

3. **Select Component Testing with ARIA Labels**
   - **Issue**: Material-UI Select components are difficult to test due to portal rendering and lack of proper ARIA labels
   - **Root Cause**: Select components don't automatically have accessible names, making `getByLabelText()` fail
   - **Solution**: Add `inputProps={{ 'aria-label': 'Descriptive label' }}` to Select components
   - **Testing Pattern**: Use `screen.getByLabelText('Descriptive label')` instead of `screen.getByTestId()`
   - **Portal Fix**: Add `MenuProps={{ disablePortal: true }}` to prevent dropdown options from rendering in portals
   - **Impact**: Reliable Select component testing that works consistently across test environments

4. **Test Setup Requirements**
   - **Discovery**: Material-UI components require comprehensive provider setup for testing
   - **Solution**: Include `ThemeProvider`, `LocalizationProvider`, `StyledEngineProvider`, and `CssBaseline`
   - **Best Practice**: Create reusable `TestWrapper` components for consistent test setup
   - **Impact**: Consistent test environment that matches production component behavior

5. **Portal Container Management**
   - **Issue**: Material-UI portals create DOM elements that persist between tests
   - **Solution**: Clean up portal containers in `beforeEach` and `afterEach` hooks
   - **Best Practice**: Use `data-testid` attributes for reliable portal container identification
   - **Impact**: Isolated tests without DOM pollution from previous test runs

6. **Timing and Async Testing**
   - **Discovery**: Material-UI dialogs have complex render timing that requires proper `waitFor` usage
   - **Solution**: Use appropriate timeouts (5000ms for dialogs, 2000ms for content) and proper async/await patterns
   - **Best Practice**: Always wait for dialog titles before checking dialog content
   - **Impact**: Reliable test execution that accounts for Material-UI's render cycles

7. **CRITICAL: TextField Input Testing with user.type() vs fireEvent.change()**
   - **Issue**: `user.type()` from `@testing-library/user-event` hangs indefinitely with Material-UI TextField components
   - **Root Cause**: Material-UI's controlled TextField components don't properly handle `user.type()` simulation in Jest/jsdom environment
   - **Solution**: Use `fireEvent.change()` instead of `user.type()` for Material-UI TextField components
   - **Testing Pattern**: 
     ```typescript
     // ❌ BAD: Will hang indefinitely
     await user.type(titleField, 'New Annotation');
     
     // ✅ GOOD: Works reliably
     fireEvent.change(titleField, { target: { value: 'New Annotation' } });
     ```
   - **Impact**: This single change can fix multiple test failures and prevent test suite hanging issues
   - **Scope**: Applies to all Material-UI TextField, TextareaAutosize, and similar controlled input components

8. **CRITICAL: Duplicate Drawer Elements in AdminLayout Components**
   - **Issue**: AdminLayout and similar components render duplicate navigation elements (mobile + desktop drawers) causing "Found multiple elements" errors in tests
   - **Root Cause**: Material-UI responsive drawer pattern renders both mobile (temporary) and desktop (permanent) drawers simultaneously, creating duplicate DOM elements
   - **Symptoms**: Tests fail with "Found multiple elements with the text: [Navigation Item]" errors and timeout at exactly 30 seconds
   - **Solution**: Use `within()` to target specific drawer containers instead of `getAllByText()[0]` hacks
   - **Testing Pattern**: 
     ```typescript
     // ❌ BAD: Causes "Found multiple elements" errors
     expect(screen.getByText("Dashboard")).toBeInTheDocument();
     expect(screen.getByText("2 security event(s)")).toBeInTheDocument();
     
     // ✅ GOOD: Target specific drawer container
     const desktopDrawer = screen.getByRole("navigation");
     expect(within(desktopDrawer).getByText("Dashboard")).toBeInTheDocument();
     expect(within(desktopDrawer).getByText("2 security event(s)")).toBeInTheDocument();
     ```
   - **Scope**: Applies to all components using Material-UI responsive drawer patterns (AdminLayout, navigation components)
   - **Impact**: Prevents systematic test timeouts and "Found multiple elements" errors across entire test suites

9. **CRITICAL: Systematic Duplicate Element Detection and Fixing**
   - **Issue**: Duplicate element issues are often systematic across entire test suites, not isolated incidents
   - **Root Cause**: Material-UI responsive patterns, portal rendering, and component composition create predictable duplicate element scenarios
   - **Detection Strategy**: Search for patterns like `getAllByText()[0]`, `getAllByText()[1]`, or "Found multiple elements" errors
   - **Systematic Fix Approach**:
     ```bash
     # 1. Search for fragile patterns
     grep -r "getAllByText.*\[0\]" src/
     grep -r "Found multiple elements" src/
     
     # 2. Identify common container patterns
     grep -r "getByRole.*navigation" src/
     grep -r "getByRole.*dialog" src/
     ```
   - **Fix Pattern**: Replace all instances with proper `within()` strategy
     ```typescript
     // ❌ BAD: Fragile hack that breaks easily
     expect(screen.getAllByText("Dashboard")[0]).toBeInTheDocument();
     expect(screen.getAllByText("User Management")[0]).toBeInTheDocument();
     
     // ✅ GOOD: Systematic, reliable approach
     const desktopDrawer = screen.getByRole("navigation");
     expect(within(desktopDrawer).getByText("Dashboard")).toBeInTheDocument();
     expect(within(desktopDrawer).getByText("User Management")).toBeInTheDocument();
     ```
   - **Common Duplicate Element Scenarios**:
     - **Responsive Drawers**: Mobile + desktop drawers render simultaneously
     - **Portal Dialogs**: Multiple dialog instances in DOM
     - **Conditional Rendering**: Components render in multiple contexts
     - **Navigation Menus**: Mobile + desktop navigation elements
   - **Prevention Strategy**: Always use semantic selectors (`getByRole`, `getByLabelText`) and `within()` for scoped queries
   - **Impact**: Fixing systematic duplicate element issues can resolve 50%+ of test failures in complex Material-UI applications

### **Testing Strategy Insights**
1. **Mock Strategy**: Comprehensive D3.js mocking required for Jest compatibility
2. **Test Coverage**: 100+ test cases across components, hooks, and context
3. **Integration Testing**: E2E tests needed for full D3.js functionality validation
4. **Performance Testing**: Large dataset testing crucial for production readiness

### **Architecture Decisions**
1. **Custom Hooks**: Separated D3.js logic into reusable hooks for better testability
2. **Context API**: Centralized state management for complex map interactions
3. **Component Composition**: Modular design allows for easy feature additions
4. **Type Safety**: Comprehensive TypeScript coverage prevents runtime errors

### **Best Practices Established**
1. **Component Structure**: Always separate D3.js logic into custom hooks
2. **State Management**: Use Context API for complex state, local state for simple UI
3. **Testing**: Create comprehensive test suites with proper mocking
4. **Performance**: Implement proper memoization and cleanup
5. **Accessibility**: Build accessibility features from the start, not as an afterthought

## 🧪 **Testing Standards**

### **Accessibility and Testing Attribute Guidelines**

For comprehensive guidance on choosing between `aria-label`, `role`, and `data-testid` attributes, see our detailed [Accessibility Testing Guidelines](../docs/technical/accessibility-testing-guidelines.md). This covers when to use each attribute, common anti-patterns to avoid, and best practices for Material-UI component testing.

### **Recommended Accessibility Testing Tools**

#### **Static Analysis: eslint-plugin-jsx-a11y**
- **Purpose**: Catches accessibility issues during development
- **Installation**: `npm install --save-dev eslint-plugin-jsx-a11y`
- **Coverage**: 50+ accessibility rules for JSX/React components
- **Integration**: Add to ESLint config for automatic linting

#### **Runtime Testing: axe-core-react**
- **Purpose**: Automated WCAG compliance testing
- **Installation**: `npm install --save-dev @axe-core/react`
- **Usage**: Integrates with Jest and React Testing Library
- **Benefits**: Comprehensive accessibility violation detection

#### **Testing Strategy**
```typescript
// Example accessibility test with axe-core
import { axe, toHaveNoViolations } from 'jest-axe';

expect.extend(toHaveNoViolations);

test('should not have accessibility violations', async () => {
  const { container } = render(<MyComponent />);
  const results = await axe(container);
  expect(results).toHaveNoViolations();
});
```

### **Core Testing Philosophy**
1. **Test Behavior, Not Implementation**: Focus on what users can see and do, not internal component structure
2. **Write Tests That Fail for the Right Reasons**: Tests should catch real bugs, not implementation changes
3. **Make Components Testable by Design**: Build testability into components from the start
4. **Use the Testing Pyramid**: Unit tests for logic, integration tests for interactions, E2E tests for user flows
5. **Test Accessibility**: Ensure components work for all users, including those using assistive technologies

### **Key Testing Principles**

#### **ARIA Labels Are Essential for Both Accessibility and Testing**
- **Principle**: Every interactive element should have proper ARIA labels
- **Why**: ARIA labels provide the most reliable way to find elements in tests
- **Implementation**: Add `inputProps={{ 'aria-label': 'Descriptive label' }}` to Material-UI Select components
- **Testing**: Use `screen.getByLabelText('Descriptive label')` instead of fragile selectors
- **Benefit**: Tests become more robust and components become more accessible

#### **CRITICAL: user.type() vs fireEvent.change() for Material-UI TextField Components**
- **Discovery**: `user.type()` hangs indefinitely with Material-UI TextField components in Jest/jsdom
- **Root Cause**: Material-UI's controlled components don't properly handle `user.type()` simulation
- **Solution**: Always use `fireEvent.change()` for Material-UI TextField components
- **Pattern**: `fireEvent.change(field, { target: { value: 'text' } })` instead of `await user.type(field, 'text')`
- **Impact**: This can fix 50%+ of Material-UI test failures and prevent test suite hanging

#### **Material-UI Components Need Special Test Setup**
- **Portal Issues**: Use `MenuProps={{ disablePortal: true }}` for Select components
- **Provider Setup**: Always include all required Material-UI providers in test environment
- **Timing**: Use appropriate `waitFor` timeouts for portal content rendering
- **Cleanup**: Clean up portal containers between tests to prevent DOM pollution

### **Component Testability Design Patterns**

#### **Separation of Concerns**
```typescript
// ❌ BAD: Mixed concerns make testing difficult
const ComplexComponent = () => {
  const [data, setData] = useState([]);
  const [loading, setLoading] = useState(false);
  
  // Business logic mixed with UI
  const processData = (rawData) => {
    return rawData.filter(item => item.active)
                  .map(item => ({ ...item, processed: true }));
  };
  
  // API calls mixed with UI
  useEffect(() => {
    fetchData().then(setData);
  }, []);
  
  return <div>{/* Complex UI */}</div>;
};

// ✅ GOOD: Separated concerns enable focused testing
const useDataProcessing = (rawData) => {
  return useMemo(() => 
    rawData.filter(item => item.active)
           .map(item => ({ ...item, processed: true })), 
    [rawData]
  );
};

const useDataFetching = () => {
  const [data, setData] = useState([]);
  const [loading, setLoading] = useState(false);
  
  useEffect(() => {
    setLoading(true);
    fetchData().then(setData).finally(() => setLoading(false));
  }, []);
  
  return { data, loading };
};

const SimpleComponent = () => {
  const { data: rawData, loading } = useDataFetching();
  const processedData = useDataProcessing(rawData);
  
  return <div>{/* Simple UI */}</div>;
};
```

#### **Pure Function Extraction**
```typescript
// ❌ BAD: Business logic embedded in component
const ChartComponent = ({ data }) => {
  const handleDataTransform = (data) => {
    // Complex transformation logic
    return data.map(item => ({
      ...item,
      value: item.rawValue * 100,
      formatted: `${(item.rawValue * 100).toFixed(2)}%`
    }));
  };
  
  return <Chart data={handleDataTransform(data)} />;
};

// ✅ GOOD: Pure functions can be unit tested independently
// utils/chartUtils.ts
export const transformChartData = (data) => {
  return data.map(item => ({
    ...item,
    value: item.rawValue * 100,
    formatted: `${(item.rawValue * 100).toFixed(2)}%`
  }));
};

// Component becomes simple and testable
const ChartComponent = ({ data }) => {
  const transformedData = useMemo(() => transformChartData(data), [data]);
  return <Chart data={transformedData} />;
};
```

<<<<<<< HEAD
### **Test Organization Patterns**

#### **1. Test Structure by Complexity**
```typescript
describe('ComplexComponent', () => {
  // Setup and teardown
  beforeEach(() => {
    jest.clearAllMocks();
    setupTestEnvironment();
  });
  
  afterEach(() => {
    cleanupTestEnvironment();
  });
  
  // Group tests by functionality
  describe('Basic Rendering', () => {
    it('should render without crashing', () => {
      render(<ComplexComponent />);
      expect(screen.getByRole('main')).toBeInTheDocument();
    });
    
    it('should display loading state', () => {
      render(<ComplexComponent loading={true} />);
      expect(screen.getByText(/loading/i)).toBeInTheDocument();
    });
  });
  
  describe('User Interactions', () => {
    it('should handle button clicks', async () => {
      const user = userEvent.setup();
      render(<ComplexComponent />);
      
      await user.click(screen.getByRole('button', { name: /submit/i }));
      expect(mockOnSubmit).toHaveBeenCalled();
    });
  });
  
  describe('Error Handling', () => {
    it('should display error messages', () => {
      render(<ComplexComponent error="Test error" />);
      expect(screen.getByRole('alert')).toHaveTextContent('Test error');
    });
  });
});
```

#### **2. Mock Strategy Patterns**
```typescript
// Centralized mock setup
const createMockProps = (overrides = {}) => ({
  data: mockData,
  onAction: jest.fn(),
  loading: false,
  error: null,
  ...overrides
});

// Reusable mock implementations
const mockApiService = {
  fetchData: jest.fn(),
  updateData: jest.fn(),
  deleteData: jest.fn(),
};

// Reset mocks between tests
beforeEach(() => {
  Object.values(mockApiService).forEach(mock => mock.mockClear());
});
```

### **Component Design for Testability**

#### **1. Prop Interface Design**
```typescript
// ✅ GOOD: Clear, testable prop interface
interface ChartProps {
  data: ChartData[];
  onDataPointClick?: (point: DataPoint) => void;
  loading?: boolean;
  error?: string | null;
  config?: Partial<ChartConfig>;
  'data-testid'?: string; // Always include for testing
}

// ❌ BAD: Unclear or hard-to-test props
interface BadChartProps {
  data: any; // Too generic
  onClick: Function; // Too generic
  style?: React.CSSProperties; // Hard to test styling
}
```

#### **2. Event Handler Patterns**
```typescript
// ✅ GOOD: Testable event handlers
const ChartComponent = ({ data, onDataPointClick }: ChartProps) => {
  const handlePointClick = useCallback((event: MouseEvent, point: DataPoint) => {
    if (onDataPointClick) {
      onDataPointClick(point);
    }
  }, [onDataPointClick]);
  
  return (
    <Chart 
      data={data} 
      onPointClick={handlePointClick}
      data-testid="interactive-chart"
    />
  );
};

// Easy to test
test('should call onDataPointClick when point is clicked', async () => {
  const mockOnClick = jest.fn();
  render(<ChartComponent data={mockData} onDataPointClick={mockOnClick} />);
  
  await user.click(screen.getByTestId('interactive-chart'));
  expect(mockOnClick).toHaveBeenCalledWith(expect.objectContaining({
    id: expect.any(String),
    value: expect.any(Number)
  }));
});
```

### **Key Testing Principles from Real-World Debugging**

#### **1. ARIA Labels Are Essential for Both Accessibility and Testing**
- **Principle**: Every interactive element should have proper ARIA labels
- **Why**: ARIA labels provide the most reliable way to find elements in tests
- **Implementation**: Add `inputProps={{ 'aria-label': 'Descriptive label' }}` to Material-UI Select components
- **Testing**: Use `screen.getByLabelText('Descriptive label')` instead of fragile selectors
- **Benefit**: Tests become more robust and components become more accessible

#### **2. Debug Systematically, Don't Give Up**
- **Approach**: When tests fail, add debugging code to understand what's actually happening
- **Method**: Use `console.log()` to inspect DOM structure, element properties, and timing
- **Pattern**: Start with the most likely cause, then systematically eliminate possibilities
- **Example**: Log all elements, check aria attributes, verify portal rendering, test different selectors

#### **3. Test Real Behavior, Not Internal Implementation**
- **Anti-Pattern**: Testing internal state values like `toHaveValue('all')`
- **Better Approach**: Test the actual user-visible behavior (filtering results, UI changes)
- **Example**: Instead of checking if a select has value 'pinned', check if pinned items are visible
- **Benefit**: Tests remain stable when internal implementation changes

#### **4. Material-UI Components Need Special Test Setup**
- **Portal Issues**: Use `MenuProps={{ disablePortal: true }}` for Select components
- **Provider Setup**: Always include all required Material-UI providers in test environment
- **Timing**: Use appropriate `waitFor` timeouts for portal content rendering
- **Cleanup**: Clean up portal containers between tests to prevent DOM pollution

#### **5. CRITICAL: user.type() vs fireEvent.change() for Material-UI TextField Components**
- **Discovery**: `user.type()` hangs indefinitely with Material-UI TextField components in Jest/jsdom
- **Root Cause**: Material-UI's controlled components don't properly handle `user.type()` simulation
- **Solution**: Always use `fireEvent.change()` for Material-UI TextField components
- **Pattern**: `fireEvent.change(field, { target: { value: 'text' } })` instead of `await user.type(field, 'text')`
- **Impact**: This can fix 50%+ of Material-UI test failures and prevent test suite hanging

#### **6. CRITICAL: Systematic Duplicate Element Debugging Methodology**
- **Problem Recognition**: When you see "Found multiple elements" errors, it's usually systematic, not isolated
- **Detection Strategy**: Search for patterns like `getAllByText()[0]` or `getAllByText()[1]` in test files
- **Root Cause Analysis**: Material-UI responsive patterns create predictable duplicate scenarios
- **Systematic Fix Process**:
  1. **Identify Pattern**: Search for `getAllByText.*\[0\]` across all test files
  2. **Find Container**: Look for semantic containers like `getByRole("navigation")` or `getByRole("dialog")`
  3. **Apply within()**: Replace all instances with `within(container).getByText(...)`
  4. **Verify Fix**: Run tests to ensure no more "Found multiple elements" errors
- **Prevention**: Always use semantic selectors and `within()` for scoped queries from the start
- **Impact**: This systematic approach can fix 50%+ of test failures in complex Material-UI applications

#### **7. CRITICAL: Debugging Commands and Patterns for Duplicate Elements**
- **Detection Commands**:
  ```bash
  # Find all fragile getAllByText patterns
  grep -r "getAllByText.*\[0\]" src/
  grep -r "getAllByText.*\[1\]" src/
  
  # Find "Found multiple elements" error patterns
  grep -r "Found multiple elements" src/
  
  # Find common container patterns
  grep -r "getByRole.*navigation" src/
  grep -r "getByRole.*dialog" src/
  ```
- **Debugging Strategy**:
  ```typescript
  // Add debugging to understand DOM structure
  console.log('All elements with text "Dashboard":', screen.getAllByText("Dashboard"));
  console.log('Navigation role elements:', screen.getAllByRole("navigation"));
  console.log('Desktop drawer:', screen.getByRole("navigation"));
  ```
- **Common Fix Patterns**:
  ```typescript
  // ❌ BAD: Fragile array indexing
  expect(screen.getAllByText("Dashboard")[0]).toBeInTheDocument();
  
  // ✅ GOOD: Semantic container targeting
  const desktopDrawer = screen.getByRole("navigation");
  expect(within(desktopDrawer).getByText("Dashboard")).toBeInTheDocument();
  ```
- **Verification Commands**:
  ```bash
  # Run specific failing tests to verify fixes
  npm test -- --testNamePattern="displays user information correctly"
  npm test -- --testNamePattern="formats session time correctly"
  ```
- **Impact**: This systematic debugging approach can identify and fix 8+ duplicate element issues in a single pass

=======
>>>>>>> 4f388ce3
### **Testing Anti-Patterns to Avoid**

#### **Testing Implementation Details**
```typescript
// ❌ BAD: Testing internal state or methods
test('should update internal state', () => {
  const component = render(<MyComponent />);
  const instance = component.getInstance();
  expect(instance.state.isOpen).toBe(false);
  
  instance.toggle(); // Testing internal method
  expect(instance.state.isOpen).toBe(true);
});

// ✅ GOOD: Testing user-visible behavior
test('should open dialog when button is clicked', async () => {
  const user = userEvent.setup();
  render(<MyComponent />);
  
  await user.click(screen.getByRole('button', { name: /open/i }));
  expect(screen.getByRole('dialog')).toBeInTheDocument();
});
```

#### **Over-Mocking**
```typescript
// ❌ BAD: Mocking everything makes tests brittle
jest.mock('react', () => ({
  ...jest.requireActual('react'),
  useState: jest.fn(),
  useEffect: jest.fn(),
}));

// ✅ GOOD: Mock only what's necessary
jest.mock('../api/userService', () => ({
  getCurrentUser: jest.fn(),
}));
```

#### **Ignoring Accessibility**
```typescript
// ❌ BAD: Not testing accessibility
test('should display user name', () => {
  render(<UserProfile user={{ name: 'John' }} />);
  expect(screen.getByText('John')).toBeInTheDocument();
});

// ✅ GOOD: Testing accessibility
test('should display user name with proper semantics', () => {
  render(<UserProfile user={{ name: 'John' }} />);
  
  const nameElement = screen.getByText('John');
  expect(nameElement).toBeInTheDocument();
  expect(nameElement).toHaveAttribute('aria-label', 'User name: John');
});
```

This persona provides comprehensive guidance for frontend development in the EconGraph project, with a focus on creating world-class data visualization interfaces.<|MERGE_RESOLUTION|>--- conflicted
+++ resolved
@@ -738,7 +738,122 @@
 };
 ```
 
-<<<<<<< HEAD
+#### **3. Dependency Injection for Testability**
+```typescript
+// ❌ BAD: Hard-coded dependencies make testing difficult
+const UserProfile = () => {
+  const [user, setUser] = useState(null);
+  
+  useEffect(() => {
+    // Hard to mock this API call
+    fetch('/api/user').then(res => res.json()).then(setUser);
+  }, []);
+  
+  return <div>{user?.name}</div>;
+};
+
+// ✅ GOOD: Injected dependencies enable easy mocking
+interface UserProfileProps {
+  userService?: UserService;
+}
+
+const UserProfile = ({ userService = defaultUserService }: UserProfileProps) => {
+  const [user, setUser] = useState(null);
+  
+  useEffect(() => {
+    userService.getCurrentUser().then(setUser);
+  }, [userService]);
+  
+  return <div>{user?.name}</div>;
+};
+
+// Easy to test with mock service
+const mockUserService = {
+  getCurrentUser: jest.fn().mockResolvedValue({ name: 'Test User' })
+};
+
+test('should display user name', async () => {
+  render(<UserProfile userService={mockUserService} />);
+  await waitFor(() => {
+    expect(screen.getByText('Test User')).toBeInTheDocument();
+  });
+});
+```
+
+### **Robust Test Selector Strategies**
+
+#### **1. Accessibility-First Selectors**
+```typescript
+// ❌ BAD: Fragile selectors that break with UI changes
+test('should submit form', () => {
+  const submitButton = screen.getByText('Submit'); // Breaks if text changes
+  fireEvent.click(submitButton);
+});
+
+// ✅ GOOD: Semantic selectors that match user intent
+test('should submit form', () => {
+  const submitButton = screen.getByRole('button', { name: /submit/i });
+  fireEvent.click(submitButton);
+});
+
+// Even better: Use data-testid for complex interactions
+test('should submit form with validation', () => {
+  const submitButton = screen.getByTestId('submit-form-button');
+  fireEvent.click(submitButton);
+  expect(screen.getByRole('alert')).toBeInTheDocument();
+});
+```
+
+#### **2. Progressive Selector Fallbacks**
+```typescript
+// Robust selector strategy with fallbacks
+const findFormField = (fieldName: string) => {
+  // 1. Try semantic selector first (most accessible)
+  try {
+    return screen.getByLabelText(fieldName);
+  } catch {
+    // 2. Fall back to placeholder
+    try {
+      return screen.getByPlaceholderText(fieldName);
+    } catch {
+      // 3. Fall back to data-testid
+      return screen.getByTestId(`${fieldName.toLowerCase()}-input`);
+    }
+  }
+};
+
+test('should fill form field', () => {
+  const nameField = findFormField('Name');
+  fireEvent.change(nameField, { target: { value: 'John Doe' } });
+  expect(nameField).toHaveValue('John Doe');
+});
+```
+
+#### **3. Portal-Aware Testing**
+```typescript
+// Material-UI Dialogs and other portal components
+test('should handle dialog interactions', async () => {
+  const user = userEvent.setup();
+  
+  // Open dialog
+  await user.click(screen.getByRole('button', { name: 'Open Dialog' }));
+  
+  // Wait for portal content to render
+  await waitFor(() => {
+    expect(screen.getByRole('dialog')).toBeInTheDocument();
+  }, { timeout: 5000 });
+  
+  // Interact with dialog content (may be in different DOM tree)
+  await waitFor(() => {
+    const input = screen.getByLabelText('Dialog Input');
+    expect(input).toBeInTheDocument();
+  }, { timeout: 2000 });
+  
+  await user.type(input, 'Test Value');
+  expect(input).toHaveValue('Test Value');
+});
+```
+
 ### **Test Organization Patterns**
 
 #### **1. Test Structure by Complexity**
@@ -948,8 +1063,6 @@
   ```
 - **Impact**: This systematic debugging approach can identify and fix 8+ duplicate element issues in a single pass
 
-=======
->>>>>>> 4f388ce3
 ### **Testing Anti-Patterns to Avoid**
 
 #### **Testing Implementation Details**
