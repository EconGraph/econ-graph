This document is a comprehensive list of AI developer expectations, based on mistakes I have noticed, that all AI agents should have in their context while working on this project.  It is inspired by Cursor's memory feature, but at some point it is good for it to be static, so it can be shared across projects.


* When starting a new task, you should always create a new branch off of main for work related to that task.  You should do it by running:
```
git fetch
git branch -b your_agent_name/descriptive_branch_name_for_your_task origin/main
```
This avoids multiple agents checking out main from different git worktrees at the same time.
* **ALWAYS use `git mv` when moving files**: When you need to move or rename files, use `git mv old_path new_path` instead of `mv old_path new_path`. This ensures git properly tracks the file move as a rename operation rather than a delete + add, which preserves file history and makes the git log cleaner. Using `mv` followed by `git add` can cause git to lose track of file history.
* Please make sure to not use interactive merge, or other interactive git commands.  You just hang and your human developer has to rescue you by typing `:wq`.  If you're working overnight, that's hours of work lost.
* Always write lots of tests, and make sure that every feature you write is covered.  This means you can iterate against them and fix them until it works.
* Never just delete tests out of frustration, unless you are knowingly changing them to be improved in a way that fullycan you captures the original intent of the tests.
* If you are struggling with a more comprehensive test, write smaller more targeted tests to test your hypotheses before making changes, and please do small proof of concepts rather than trying to iterate on the whole program.  Write a utility that you suspect captures the essence of the bug, test that, and see if your proposed feature fixes it.
* Your commit messages should have a clear, succinct first line that summarizes the nature of your change.  Then, follow it by a detailed description of what you did and why.  Ideally, prefix it with `chore:`, `feature:`, `fix:`, etc.  Basically you should follow the guidelines of [Conventional Commits](https://www.conventionalcommits.org/en/v1.0.0/).
* Similar guidelines for titles and descriptions of github PRs.  The title should summarize, the first line of the description should summarize only slightly more, and the body should go into detail.  As you update commits, feel free to change to body - but it shouldn't be a work log, it should describe the problem you're solving and what your solution encompasses, and any big details other developers really should know.
* You've been given access to the `gh` commandline tool.  I shouldn't have to constantly remind you of that.
* Your human overseer prefers the socratic method when talking about potential solutions.  If I question you, I want to hear your reasoning, or for you to convince me what you're doing is not a bug with citations to documentations of the library you're using - I don't want you to just change it.
* Do not delete existing features of the codebase just because you're frustrated at integrating them with yours.  You have to make them work together.
* If you are tagging or giving version numbers, they can only move forwards, not backwards.  And you should realistically use [Semantic Versioning](https://semver.org/) where possible.  But all version numbers begin with a 0 major number until your human overseer has decided to call something 1.0.0, since before 1.0.0 rapid development is occuring and there is no sense in constantly incrementing major version numbers into the 100s when you are rapidly experimenting.
* You should go on long loops of making more tests, iterating on them, fixing the code, if stuck making smaller code changes and more focused tests to test core hypotheses, and continuing to iterate until your task is accomplished.  If you are truly stuck in a loop and you are unable to discover new ideas, then stop as you are flailing.  But preferably, you really try harder rather than stopping for user input.  Ideally you should be able to work independently and productively for hours at a time.
* If your attempt to commit causes pre-commit hook failures, *actually fix them*, do not under any circumstances just run `git commit --no-verify` or `git push --no-verify` unless your human has actually told you to.
* If you notice your chosen port isn't working (e.g. for a dockerized postgres) please choose a random port, don't just keep incrementing it by one.  And by no means try to kill whatever is already on the port you want.  Just pick a different port, and don't hardcode it, allow it to easy be changed by environment variable so you can easily change port numbers on the fly.
* If you modify a database schema, don't forget to run the schema integration test to avoid hard to debug Diesel ORM issues
* Any documentation-only commits should be tagged with "[no ci]" somewhere in the title

## Modular Codebase Organization

* **Modular Codebase Organization**: Follow the established modular directory structure. Place scripts and tools in their appropriate domain directories (e.g., `ci/scripts/` for CI/CD tools, `scripts/` for general project scripts, `backend/` for Rust code, `frontend/` for React code). This improves maintainability and makes the codebase more navigable.
* **Domain-Specific Tooling**: When creating validation scripts, testing tools, or automation scripts, place them in the appropriate domain directory rather than a generic `scripts/` folder. This makes the codebase more modular and easier to understand.
* **Consistent Directory Structure**: Maintain consistency with the existing modular structure. If you're unsure where to place a new script or tool, follow the pattern of similar existing tools in the codebase.

## Database Testing Best Practices

* When working with database tests, always ensure that `clean_database()` methods return `Result<(), Error>` and handle errors properly. Never use `.expect()` in test utilities as this can mask real issues.
* Database constraint violations in tests often indicate poor test isolation. Always ensure tests clean up after themselves and use unique identifiers to avoid conflicts.
* When you see "duplicate key value violates unique constraint" errors in CI, this usually means either:
  * The database cleaning isn't working properly
  * Tests are running in parallel and interfering with each other
  * Test data setup is using non-unique identifiers
* Always handle `Result` types properly in test utilities. Use `map_err()` to convert errors and `?` to propagate them, not `.expect()`.

## Rust Compiler Warning Management

* Fix unused variable warnings systematically by prefixing with underscore (`_variable_name`) when the variable is intentionally unused.
* Handle "unused `Result` that must be used" warnings by either:
  * Properly handling the Result with `match` or `if let`
  * Using `let _ = result;` when you intentionally want to ignore the result
  * Using `result.expect("meaningful error message")` only when you're certain it won't fail
* Run `cargo fix --lib -p package_name --tests` to automatically apply many warning fixes.
* Never ignore compiler warnings in CI - they often indicate real issues that should be addressed.

## Test Categorization Guidelines

**CRITICAL: Proper test categorization is essential for CI performance and reliability.**

### Unit Tests (Fast Tests - No External Dependencies)
* **Location**: Inside crate `tests.rs` modules or `#[cfg(test)]` modules
* **Characteristics**:
  * No database connections
  * No external API calls
  * No network requests
  * No file system operations (except temporary test files)
  * No environment variables for external services
  * Pure function testing
  * Configuration validation
  * Data structure validation
  * Business logic testing
* **Examples**:
  * Testing data source configuration structs
  * Testing data parsing functions
  * Testing validation logic
  * Testing mathematical calculations
  * Testing string manipulation

### Integration Tests (Slow Tests - External Dependencies)
* **Location**: `tests/` directory at project root (for Rust) or dedicated integration test directories
* **Characteristics**:
  * Database connections and operations
  * External API calls
  * Network requests
  * File system operations
  * Environment variable dependencies
  * Full system integration testing
  * End-to-end workflows
* **Examples**:
  * Testing database CRUD operations
  * Testing API client functionality
  * Testing full service workflows
  * Testing external service integrations
  * Testing file upload/download
  * Testing authentication flows

### Test Naming and Organization
* **Unit tests**: Use simple `#[test]` attribute
* **Integration tests**: Use `#[tokio::test]` for async operations and `#[serial]` for database tests
* **File naming**: Integration tests should be clearly named (e.g., `*_integration_tests.rs`)
* **Test descriptions**: Clearly indicate if a test requires external dependencies in comments

### CI Impact
* **Smoke tests** (fast unit tests) run on every commit and must pass quickly
* **Integration tests** run less frequently and can take longer
* **Never mix** database-dependent tests in unit test suites
* **Always move** tests that require external dependencies to integration test directories

### Common Mistakes to Avoid
* ❌ Putting database tests in unit test modules
* ❌ Making API calls in unit tests
* ❌ Using `TestContainer` in unit tests
* ❌ Testing external service integrations in unit tests
* ❌ Using environment variables for external services in unit tests
* ✅ Move any test requiring external dependencies to integration tests
* ✅ Keep unit tests fast and isolated
* ✅ Use proper test categorization from the start

## Port Configuration and Environment Variables

**CRITICAL: Centralize all port numbers and service URLs as environment variables for maintainability and consistency.**

### Centralized Configuration
* **Single Source of Truth**: All port numbers, URLs, and service endpoints must be defined in centralized configuration files
* **Environment Variables**: Use environment variables for all service configurations instead of hardcoding values
* **Configuration Files**: Maintain configuration in dedicated files like `ci-env.config` or `.env` files
* **Inheritance Pattern**: All services, databases, and test frameworks should inherit configuration from the centralized source

### Port Management Best Practices
* **Avoid Port Conflicts**: Use different ports for different test suites to prevent conflicts
* **Dynamic Port Assignment**: When possible, use dynamic port assignment or environment variable overrides
* **Port Naming Convention**: Use descriptive names like `BACKEND_PORT`, `FRONTEND_PORT`, `DATABASE_PORT`
* **Test-Specific Ports**: Use separate ports for different test suites (e.g., `BACKEND_SMOKE_DB_PORT=5433`, `BACKEND_INTEGRATION_DB_PORT=5447`)

### Configuration Structure
* **Core Services**: Define base ports for main services (backend, frontend, database)
* **Derived URLs**: Build service URLs from base configuration (e.g., `BACKEND_URL=http://localhost:${BACKEND_PORT}`)
* **Health Check Endpoints**: Define health check URLs consistently (e.g., `BACKEND_HEALTH_URL=${BACKEND_URL}/health`)
* **API Endpoints**: Centralize API endpoint definitions (e.g., `GRAPHQL_ENDPOINT=${BACKEND_URL}/graphql`)

### Implementation Requirements
* **CI/CD Integration**: All CI workflows must use environment variables for port configuration
* **Docker Configuration**: Docker containers must use environment variables for port mapping
* **Test Configuration**: All test frameworks (Playwright, Jest, etc.) must inherit port configuration
* **Service Discovery**: Use environment variables for service-to-service communication URLs

### Common Mistakes to Avoid
* ❌ Hardcoding port numbers in multiple places
* ❌ Using different ports for the same service across different environments
* ❌ Not updating all references when changing port numbers
* ❌ Creating port conflicts between different test suites
* ❌ Using inconsistent URL patterns across services
* ✅ Define all ports in one centralized configuration file
* ✅ Use environment variables throughout the codebase
* ✅ Use descriptive, consistent naming conventions
* ✅ Test port configuration changes across all environments

### Configuration File Example
```bash
# Core Service Ports
BACKEND_PORT=8080
FRONTEND_PORT=3000
DATABASE_PORT=5432

# Derived URLs
BACKEND_URL=http://localhost:${BACKEND_PORT}
FRONTEND_URL=http://localhost:${FRONTEND_PORT}
DATABASE_URL=postgresql://postgres:password@localhost:${DATABASE_PORT}/econ_graph_test

# Health Check Endpoints
BACKEND_HEALTH_URL=${BACKEND_URL}/health
FRONTEND_HEALTH_URL=${FRONTEND_URL}

# Test-Specific Ports (to avoid conflicts)
BACKEND_SMOKE_DB_PORT=5433
BACKEND_INTEGRATION_DB_PORT=5447
```

## CI Failure Debugging

* When CI fails, always check the detailed logs using `gh run view RUN_ID --log-failed` to see the actual error messages.
* Common CI failure patterns:
  * Database constraint violations: Usually test isolation issues
  * Container timeouts: Often Docker resource issues or network problems
  * Compilation errors: Usually missing dependencies or syntax issues
  * Test failures: Check if tests are properly isolated and cleaned up
  * Smoke test failures: Often caused by unit tests trying to access external dependencies
* Always fix the root cause, not just the symptoms. For example, if you see database constraint violations, fix the test isolation rather than just changing the test data.
* If smoke tests fail due to external dependencies, move the problematic tests to integration tests.

## Pull Request Management and Single Concern Principle

* **Create Small, Focused PRs**: When working on larger projects or fixing multiple issues, always break down your work into small, focused PRs that address a single concern. This makes code review easier, reduces risk, and allows for independent testing and merging.
* **Independent Fixes Require Separate Branches**: If you identify multiple independent issues while working on a task, create separate branches for each fix:
  * Each branch should be created from `main` (not from your working branch)
  * Each branch should contain only the changes related to one specific issue
  * This allows each fix to be reviewed, tested, and merged independently
* **Logical Separation Examples**:
  * **Bug fixes** should be separate from **feature additions**
  * **Code quality improvements** (warnings, formatting) should be separate from **functional changes**
  * **Test reorganization** should be separate from **test fixes**
  * **Configuration changes** should be separate from **code changes**
* **PR Creation Process**:
  * Create each PR with a clear, descriptive title that summarizes the single concern
  * Write detailed descriptions explaining the problem, solution, and impact
  * Include specific file changes and reasoning
  * Suggest merge order if PRs have dependencies
* **Benefits of Single Concern PRs**:
  * **Easier code review** - Reviewers can focus on one specific change
  * **Reduced risk** - Smaller changes are less likely to introduce new bugs
  * **Better testing** - Each change can be tested independently
  * **Cleaner git history** - Each commit/PR has a clear, single purpose
  * **Faster CI** - Smaller changes run faster and are less likely to fail
* **When to Combine Changes**: Only combine changes in a single PR when they are:
  * Tightly coupled and cannot be separated
  * Part of the same logical feature
  * Required to work together to achieve a single goal
* **Example of Good Separation**:
  * ❌ **Bad**: "Fix CI failures and improve test organization" (two concerns)
  * ✅ **Good**: "Fix database cleanup table name bug" + "Move MCP tests to integration tests" (two separate PRs)

## Debugging Methodology and Avoiding False Confidence

**CRITICAL: Never claim to have "fixed all issues" without comprehensive verification.**

### Systematic Debugging Approach
* **One Issue at a Time**: Focus on fixing ONE specific failure completely before moving to the next
* **Verify Each Fix**: After each fix, wait for CI results and confirm the specific issue is resolved
* **Don't Assume**: Never assume that fixing one issue automatically fixes related issues
* **Test Locally First**: When possible, reproduce and fix issues locally before pushing to CI
* **Read Error Messages Carefully**: Don't just scan error messages - read them completely and understand the root cause

### False Confidence Anti-Patterns
* ❌ **"I've fixed all the issues"** - This is almost never true in complex systems
* ❌ **"This should resolve everything"** - Complex systems have interdependencies you may not see
* ❌ **"The tests should pass now"** - Always verify with actual test results
* ❌ **Making multiple changes simultaneously** - Makes it impossible to know which change fixed what
* ❌ **Assuming correlation equals causation** - Just because you made a change doesn't mean it fixed the problem

### Proper Debugging Workflow
1. **Identify the specific failure** - Get the exact error message and understand what's failing
2. **Reproduce locally** - Try to reproduce the issue in your local environment
3. **Make ONE targeted fix** - Address only the specific root cause you identified
4. **Test the fix** - Verify the fix works locally if possible
5. **Push and wait for CI** - Let CI run and confirm the specific issue is resolved
6. **Only then move to the next issue** - Don't start fixing other things until you've confirmed this fix worked

### Communication Standards
* **Be Honest About Uncertainty**: Say "I believe this fixes X" not "This fixes everything"
* **Acknowledge What You Don't Know**: "I'm not sure if this will fix Y, but it should fix X"
* **Provide Evidence**: Reference specific error messages and explain how your fix addresses them
* **Set Expectations**: "This should fix the Docker build issue, but there may be other failures"

### Process Output and Buffering Issues
**CRITICAL: Use PTY (pseudo-terminal) for long-running processes to avoid output buffering.**

* **The Problem**: Long-running processes (like Docker builds, npm installs, etc.) often buffer their output when run in pipes or background processes
* **The Solution**: Use `script` or `unbuffer` to create a PTY for unbuffered output
* **Examples**:
  * ❌ **Bad**: `docker build . &` (output may be buffered)
  * ✅ **Good**: `script -q /dev/null docker build . &` (unbuffered output)
  * ❌ **Bad**: `npm install | head -20` (may show no output)
  * ✅ **Good**: `script -q /dev/null npm install | head -20` (shows real-time output)
* **When to Use PTY**:
  * Any long-running process where you need to see progress
  * Docker builds, npm installs, cargo builds
  * Any process that might buffer output in pipes
  * Background processes where you want to monitor progress
* **Alternative Tools**:
  * `unbuffer` (from expect package) - `unbuffer docker build .`
  * `stdbuf` - `stdbuf -oL -eL docker build .`
  * `script` - `script -q /dev/null docker build .`

### When You're Wrong (And You Will Be)
* **Acknowledge Mistakes Immediately**: Don't double down on incorrect assumptions
* **Learn from Each Failure**: Each failed fix teaches you something about the system
* **Ask for Help Sooner**: If you're stuck in a loop, ask for guidance rather than continuing to guess
* **Document What Didn't Work**: Keep track of approaches that failed so you don't repeat them

### Red Flags That You're Going Down the Wrong Path
* You're making multiple changes without testing each one
* You're claiming to fix "everything" without specific evidence
* You're not waiting for CI results before making more changes
* You're getting frustrated and making larger, riskier changes
* You're ignoring specific error messages in favor of general assumptions

### Success Metrics
* ✅ **Specific Issues Resolved**: You can point to exact error messages that are now gone
* ✅ **Incremental Progress**: Each change moves you closer to a working system
* ✅ **Verifiable Fixes**: You can explain exactly how each fix addresses a specific problem
* ✅ **Honest Communication**: You accurately represent what you know and what you don't know

## E2E Test Debugging Best Practices

**CRITICAL: E2E test failures often have complex root causes that require systematic debugging.**

### E2E Test Failure Analysis
* **Start with Service Health**: Always verify that both frontend and backend services are actually running and healthy before analyzing test failures
* **Use Health Checks with Retry Logic**: Implement proper health checks with retry logic (30 attempts, 2-second intervals) to ensure services are ready before running tests
* **Log Tailing for Real-time Debugging**: Use continuous log tailing for both frontend and backend services during E2E test execution to capture real-time debugging information
* **Exit Code Propagation**: Ensure all script chains properly propagate exit codes using `exec "$@"` so CI jobs turn red when tests actually fail

### Common E2E Test Failure Patterns
* **Service Startup Issues**: Frontend or backend services failing to start properly (most common)
* **Port Configuration Mismatches**: Services running on different ports than expected by tests
* **Database Connection Failures**: Backend unable to connect to database due to authentication or network issues
* **Static File Serving Problems**: Frontend server unable to serve JavaScript bundles or CSS files
* **Network Connectivity Issues**: Services unable to communicate due to Docker networking problems
* **Exit Code Masking**: Test failures not properly propagating to CI job status

### E2E Test Debugging Methodology
1. **Verify Service Health**: Check that both frontend and backend services are running and responding to health checks
2. **Test Static File Serving**: Verify frontend can serve its JavaScript bundles and CSS files
3. **Test API Connectivity**: Verify backend API endpoints are reachable from frontend
4. **Check Network Configuration**: Ensure Docker networking allows service-to-service communication
5. **Implement Comprehensive Logging**: Add real-time log tailing for both services during test execution
6. **Verify Exit Code Propagation**: Ensure test failures properly turn CI jobs red

### E2E Test Infrastructure Requirements
* **Health Check Scripts**: Implement robust health checks with retry logic for all services
* **Log Tailing Scripts**: Create scripts that continuously tail service logs during test execution
* **Exit Code Propagation**: Use `exec "$@"` in all wrapper scripts to ensure proper exit code handling
* **Service Startup Verification**: Verify services are actually ready before proceeding with tests
* **Network Connectivity Testing**: Test service-to-service communication before running E2E tests

## Root Cause Analysis and Systematic Debugging

**CRITICAL: Stop jumping between different approaches. Dig deeper to find the actual root cause.**

### The "Try Different Approaches" Anti-Pattern
* ❌ **NEVER** try multiple different solutions simultaneously without understanding why the first one failed
* ❌ **NEVER** abandon a debugging approach just because it didn't work immediately
* ❌ **NEVER** make configuration changes without first understanding the current system behavior
* ❌ **NEVER** assume the problem is in the wrong place without evidence

### Proper Root Cause Analysis Process
1. **Observe the Exact Behavior**: What exactly is happening? Get the precise error messages, logs, and system state
2. **Understand the Expected Behavior**: What should be happening? What is the correct flow?
3. **Trace the Request/Data Flow**: Follow the request from start to finish, understanding each component
4. **Identify the First Point of Deviation**: Where does the actual behavior diverge from expected?
5. **Investigate That Specific Component**: Focus on the exact point of failure, not the symptoms
6. **Test Your Hypothesis**: Make ONE targeted change to test your understanding
7. **Verify the Fix**: Confirm the change addresses the root cause, not just symptoms

### Debugging Discipline Requirements
* **Read Error Messages Completely**: Don't just scan for keywords - understand the full context
* **Check Logs at Each Layer**: Application logs, nginx logs, ingress logs, pod logs
* **Verify Configuration is Applied**: Don't assume config changes took effect - verify them
* **Test Each Component Individually**: Isolate the problem by testing components separately
* **Document Your Understanding**: Write down what you think is happening before making changes

### Common Debugging Mistakes to Avoid
* ❌ **"Let me try a different approach"** - This is usually giving up on understanding the problem
* ❌ **Making multiple config changes** - You won't know which one fixed it (if any)
* ❌ **Assuming the problem is elsewhere** - Without evidence, focus on where the error occurs
* ❌ **Changing multiple files simultaneously** - Makes it impossible to isolate the issue
* ❌ **Not reading logs completely** - Error messages contain crucial context

### When You're Stuck
* **Stop and Document**: Write down exactly what you know and what you don't know
* **Ask Specific Questions**: "Why is nginx looking for /admin/static/ instead of /static/?"
* **Test Your Assumptions**: Don't assume nginx rewrite rules work as expected - test them
* **Check Documentation**: Verify your understanding of how the technology actually works
* **Get More Information**: Add more logging, check more logs, get more details

### Success Criteria for Root Cause Analysis
* ✅ **You can explain exactly why the problem occurs** - Not just "it doesn't work"
* ✅ **You can point to the specific line of code or configuration** causing the issue
* ✅ **You understand the data flow** from request to response
* ✅ **Your fix addresses the root cause** - Not just the symptoms
* ✅ **You can predict what will happen** when you make the change

<<<<<<< HEAD
## Test-Component Disagreement Resolution Process

**CRITICAL: When tests and components disagree, stop and analyze from a product perspective before making changes.**

### The Problem
When tests fail because they expect different behavior than what the component implements, it's tempting to either:
* Change the component to make tests pass
* Change the tests to match the component
* Assume one side is "wrong" without analysis

### The Solution: Product-First Analysis

#### 1. Stop and Analyze
* **Don't immediately change code** - Pause and investigate both sides
* **Don't assume either is wrong** - Both might be correct for different reasons
* **Gather evidence** - Look at the actual behavior vs expected behavior

#### 2. Gather Evidence
* **Product specifications** - What should the component actually do?
* **Design documents** - What was the intended user experience?
* **User stories** - What problem is this solving for users?
* **Acceptance criteria** - What defines "done" for this feature?
* **Business requirements** - What value does this provide?

#### 3. Justify from Product Perspective
* **User needs** - Does this serve the intended users?
* **Business value** - Does this align with business goals?
* **UX principles** - Does this follow good design patterns?
* **Industry standards** - How do similar products handle this?
* **Technical constraints** - Are there valid technical reasons?

#### 4. If Uncertainty Remains
* **Ask for clarification** - Don't guess what the product should do
* **Request product review** - Get input from product stakeholders
* **Get stakeholder input** - Understand the business context
* **Document assumptions** - Make your reasoning explicit

#### 5. Make Informed Decisions
* **Based on evidence** - Not convenience or assumptions
* **Aligned with product goals** - Supports the overall product vision
* **Documented rationale** - Clear reasoning for future reference
* **Communicated clearly** - Explain the decision to the team

### Example: RatioAnalysisPanel Component

#### The Disagreement
* **Tests expected**: All ratios visible in a flat table structure
* **Component implemented**: Summary cards + tabbed interface with progressive disclosure

#### Product Analysis
* **User personas**: Executives (quick overview), Analysts (detailed analysis), Beginners (learning)
* **Information architecture**: Progressive disclosure reduces cognitive load
* **UX patterns**: Dashboard → details → actions (industry standard)
* **Mobile experience**: Tabs work better than long tables on small screens
* **Business value**: Serves multiple user types, reduces abandonment, supports learning

#### Decision
* **Component was correct** - Follows sound UX principles and serves business goals
* **Tests were wrong** - Didn't account for intended user experience and progressive disclosure
* **Action**: Update tests to match the component's intended behavior

### Process Requirements

#### When Tests and Components Disagree:
1. **Stop and analyze** - Don't immediately change either side
2. **Gather evidence** - Product specs, design docs, user stories, business requirements
3. **Justify from product perspective** - User needs, business value, UX principles
4. **Ask for clarification** - If uncertainty remains, don't guess
5. **Make informed decisions** - Based on evidence, not convenience

#### Documentation Requirements:
* **Document the disagreement** - What each side expects
* **Document the analysis** - Product perspective and evidence
* **Document the decision** - Why one approach is correct
* **Document the rationale** - For future reference and team understanding

### Common Mistakes to Avoid
* ❌ **Assuming tests are always right** - Tests can be wrong or outdated
* ❌ **Assuming components are always right** - Components can be buggy or poorly designed
* ❌ **Changing code without analysis** - Leads to inconsistent behavior
* ❌ **Ignoring product context** - Technical correctness isn't enough
* ❌ **Making decisions based on convenience** - Easy fixes aren't always right fixes
* ✅ **Always analyze from product perspective** - What serves users and business goals?
* ✅ **Gather evidence before deciding** - Don't rely on assumptions
* ✅ **Document your reasoning** - For future reference and team alignment
* ✅ **Ask for clarification when uncertain** - Better to ask than guess wrong

### Success Criteria
* ✅ **You can explain the product rationale** - Why this behavior serves users
* ✅ **You have evidence to support your decision** - Not just opinions
* ✅ **You've considered multiple perspectives** - User, business, technical
* ✅ **Your decision aligns with product goals** - Supports overall vision
* ✅ **You've documented your reasoning** - Clear for future reference
=======
## Testing Verification and False Confidence Prevention

**CRITICAL: Always verify your fixes work before claiming success. Never assume changes will work without testing.**

### The "I Fixed It" Anti-Pattern
* ❌ **NEVER** claim to have fixed something without actually running the tests that were failing
* ❌ **NEVER** assume that fixing one error automatically fixes related errors
* ❌ **NEVER** push changes without verifying they solve the original problem
* ❌ **NEVER** test only simple cases when the real issue is in complex scenarios

### Proper Testing Verification Process
1. **Identify the Specific Failing Test**: Get the exact test name and error message
2. **Run the Failing Test Locally**: Reproduce the issue in your environment
3. **Make Your Fix**: Address only the specific root cause
4. **Test the Exact Same Scenario**: Run the same test that was failing
5. **Verify the Fix Works**: Confirm the test now passes
6. **Only Then Push**: Don't push until you've verified the fix works locally

### Common Verification Mistakes
* ❌ **Testing only simple cases** - The real issue might be in complex component tests
* ❌ **Assuming related tests will pass** - Each test scenario is different
* ❌ **Not running the exact failing test** - Generic tests don't catch specific issues
* ❌ **Pushing without local verification** - CI is not your testing environment

### Verification Requirements
* **Run the Exact Failing Test**: Use the same test command that was failing in CI
* **Test the Specific Component**: Don't just test simple utility functions
* **Verify All Related Tests**: If you fix a context issue, test all components using that context
* **Wait for CI Results**: Even after local verification, wait for CI to confirm

### Red Flags That You're Not Testing Properly
* You're only testing simple, isolated functions
* You're not running the exact test that was failing
* You're assuming your fix will work for all related scenarios
* You're pushing changes without local verification
* You're claiming success based on partial test results

### Success Metrics for Testing Verification
* ✅ **You can run the exact failing test locally and it passes**
* ✅ **You've tested all components that use the fixed functionality**
* ✅ **You've verified the fix works in the same environment where it was failing**
* ✅ **You can explain exactly why your fix addresses the specific error**
* ✅ **You're confident the fix will work in CI because you've tested it locally**
>>>>>>> ef0a56c9
<|MERGE_RESOLUTION|>--- conflicted
+++ resolved
@@ -367,7 +367,6 @@
 * ✅ **Your fix addresses the root cause** - Not just the symptoms
 * ✅ **You can predict what will happen** when you make the change
 
-<<<<<<< HEAD
 ## Test-Component Disagreement Resolution Process
 
 **CRITICAL: When tests and components disagree, stop and analyze from a product perspective before making changes.**
@@ -461,7 +460,7 @@
 * ✅ **You've considered multiple perspectives** - User, business, technical
 * ✅ **Your decision aligns with product goals** - Supports overall vision
 * ✅ **You've documented your reasoning** - Clear for future reference
-=======
+
 ## Testing Verification and False Confidence Prevention
 
 **CRITICAL: Always verify your fixes work before claiming success. Never assume changes will work without testing.**
@@ -504,5 +503,4 @@
 * ✅ **You've tested all components that use the fixed functionality**
 * ✅ **You've verified the fix works in the same environment where it was failing**
 * ✅ **You can explain exactly why your fix addresses the specific error**
-* ✅ **You're confident the fix will work in CI because you've tested it locally**
->>>>>>> ef0a56c9
+* ✅ **You're confident the fix will work in CI because you've tested it locally**