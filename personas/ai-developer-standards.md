--- conflicted
+++ resolved
@@ -120,12 +120,9 @@
   * Container timeouts: Often Docker resource issues or network problems
   * Compilation errors: Usually missing dependencies or syntax issues
   * Test failures: Check if tests are properly isolated and cleaned up
-<<<<<<< HEAD
   * Smoke test failures: Often caused by unit tests trying to access external dependencies
 * Always fix the root cause, not just the symptoms. For example, if you see database constraint violations, fix the test isolation rather than just changing the test data.
 * If smoke tests fail due to external dependencies, move the problematic tests to integration tests.
-=======
-* Always fix the root cause, not just the symptoms. For example, if you see database constraint violations, fix the test isolation rather than just changing the test data.
 
 ## Pull Request Management and Single Concern Principle
 
@@ -156,5 +153,4 @@
   * Required to work together to achieve a single goal
 * **Example of Good Separation**:
   * ❌ **Bad**: "Fix CI failures and improve test organization" (two concerns)
-  * ✅ **Good**: "Fix database cleanup table name bug" + "Move MCP tests to integration tests" (two separate PRs)
->>>>>>> b37c8f4f
+  * ✅ **Good**: "Fix database cleanup table name bug" + "Move MCP tests to integration tests" (two separate PRs)