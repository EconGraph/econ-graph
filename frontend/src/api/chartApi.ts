--- conflicted
+++ resolved
@@ -1,9 +1,5 @@
 /**
-<<<<<<< HEAD
- * Chart API utilities for generating and managing chart data.
-=======
  * Chart API utilities for generating and managing chart data
->>>>>>> ca098ece
  */
 
 export interface ChartDataPoint {
@@ -48,14 +44,7 @@
 }
 
 /**
-<<<<<<< HEAD
- * Generate chart data from series data.
- * @param seriesData - Array of series data to convert to chart format.
- * @param config - Optional chart configuration overrides.
- * @returns Object containing the formatted series data and chart configuration.
-=======
  * Generate chart data from series data
->>>>>>> ca098ece
  */
 export function generateChartData(
   seriesData: any[],
