/**
 * Private Chart API Endpoint for MCP Server
 *
 * This endpoint is only accessible from the backend/MCP server within the private network.
 * It provides chart generation capabilities using the existing frontend charting components.
 */

import { Request, Response } from 'express';
import { generateChartConfig, validateChartRequest } from './chartApi';
<<<<<<< HEAD
// import { ChartRequest, ChartResponse } from './chartApi';
=======
>>>>>>> 9198c990

/**
 * Private chart generation endpoint
 * Only accessible from backend/MCP server (IP whitelist or internal network)
 */
export async function handlePrivateChartRequest(req: Request, res: Response): Promise<void> {
  try {
    // Security check: Only allow requests from backend/MCP server
    const clientIP = req.ip || req.connection.remoteAddress;
    const isInternalRequest = isInternalNetworkRequest(clientIP || '', req);

    if (!isInternalRequest) {
      res.status(403).json({
        success: false,
        error: 'Access denied: This endpoint is only accessible from the MCP server',
      });
      return;
    }

    // Validate request method
    if (req.method !== 'POST') {
      res.status(405).json({
        success: false,
        error: 'Method not allowed. Use POST.',
      });
      return;
    }

    // Parse and validate request body
    const chartRequest = req.body;

    if (!validateChartRequest(chartRequest)) {
      res.status(400).json({
        success: false,
        error:
          'Invalid chart request. Required fields: seriesData (array), chartType (line|bar|scatter)',
      });
      return;
    }

    // Generate chart configuration
    const chartResponse = generateChartConfig(chartRequest);

    if (!chartResponse.success) {
      res.status(400).json(chartResponse);
      return;
    }

    // Return successful response
    res.status(200).json({
      success: true,
      chartConfig: chartResponse.chartConfig,
      chartData: chartResponse.chartData,
      metadata: chartResponse.metadata,
      message: 'Chart configuration generated successfully',
    });
  } catch (error) {
    console.error('Private chart API error:', error);
    res.status(500).json({
      success: false,
      error: 'Internal server error while generating chart',
    });
  }
}

/**
 * Check if request is from internal network (backend/MCP server)
 */
function isInternalNetworkRequest(clientIP: string, req: Request): boolean {
  // Check for internal network IPs
  const internalIPs = [
    '127.0.0.1', // localhost
    '::1', // IPv6 localhost
    '10.0.0.0/8', // Private network
    '172.16.0.0/12', // Private network
    '192.168.0.0/16', // Private network
  ];

  // Check if IP is in internal ranges
  for (const internalIP of internalIPs) {
    if (clientIP === internalIP || isIPInRange(clientIP, internalIP)) {
      return true;
    }
  }

  // Check for specific headers that indicate internal request
  const internalHeaders = ['x-mcp-server-request', 'x-internal-request', 'x-backend-request'];

  for (const header of internalHeaders) {
    if (req.headers[header] === 'true') {
      return true;
    }
  }

  // Check if request is from localhost (development)
  if (process.env.NODE_ENV === 'development' && clientIP === '127.0.0.1') {
    return true;
  }

  return false;
}

/**
 * Check if IP is in CIDR range
 */
function isIPInRange(ip: string, cidr: string): boolean {
  if (!cidr.includes('/')) {
    return ip === cidr;
  }

  const [range, bits] = cidr.split('/');
  const mask = -1 << (32 - parseInt(bits));

  const ipNum = ipToNumber(ip);
  const rangeNum = ipToNumber(range);

  return (ipNum & mask) === (rangeNum & mask);
}

/**
 * Convert IP address to number
 */
function ipToNumber(ip: string): number {
  return ip.split('.').reduce((acc, octet) => (acc << 8) + parseInt(octet), 0);
}

/**
 * Health check endpoint for MCP server
 */
export async function handleChartHealthCheck(req: Request, res: Response): Promise<void> {
  try {
    const clientIP = req.ip || req.connection.remoteAddress;
    const isInternalRequest = isInternalNetworkRequest(clientIP || '', req);

    if (!isInternalRequest) {
      res.status(403).json({
        success: false,
        error: 'Access denied',
      });
      return;
    }

    res.status(200).json({
      success: true,
      message: 'Private chart API is healthy',
      timestamp: new Date().toISOString(),
      version: '1.0.0',
    });
  } catch (error) {
    res.status(500).json({
      success: false,
      error: 'Health check failed',
    });
  }
}<|MERGE_RESOLUTION|>--- conflicted
+++ resolved
@@ -7,10 +7,6 @@
 
 import { Request, Response } from 'express';
 import { generateChartConfig, validateChartRequest } from './chartApi';
-<<<<<<< HEAD
-// import { ChartRequest, ChartResponse } from './chartApi';
-=======
->>>>>>> 9198c990
 
 /**
  * Private chart generation endpoint
