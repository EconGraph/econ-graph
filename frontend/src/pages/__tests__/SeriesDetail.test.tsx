--- conflicted
+++ resolved
@@ -62,10 +62,7 @@
 // Helper function to check for skeleton loading states
 const checkSkeletonLoading = (container: HTMLElement) => {
   // Check for skeleton elements by class name (Material-UI Skeleton components)
-<<<<<<< HEAD
-=======
     // eslint-disable-next-line @typescript-eslint/no-explicit-any
->>>>>>> cb924947
   const skeletons = container.querySelectorAll('.MuiSkeleton-root');
   expect(skeletons.length).toBeGreaterThan(0);
 };
