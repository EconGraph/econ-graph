--- conflicted
+++ resolved
@@ -18,18 +18,12 @@
   useNavigate: () => vi.fn(),
   useLocation: () => ({ pathname: '/test', search: '', hash: '', state: null }),
   Link: ({ children, to, ...props }: any) => {
-<<<<<<< HEAD
-=======
     // eslint-disable-next-line @typescript-eslint/no-var-requires
->>>>>>> bc5f4a71
     const React = require('react');
     return React.createElement('a', { href: to, ...props }, children);
   },
   NavLink: ({ children, to, ...props }: any) => {
-<<<<<<< HEAD
-=======
     // eslint-disable-next-line @typescript-eslint/no-var-requires
->>>>>>> bc5f4a71
     const React = require('react');
     return React.createElement('a', { href: to, ...props }, children);
   },
