--- conflicted
+++ resolved
@@ -1,5 +1,5 @@
 /**
- * Integration tests for XBRL financial statement features.
+ * Integration tests for XBRL financial statement features
  *
  * These tests verify the complete flow from XBRL data through financial analysis
  * and ensure proper integration between frontend components and backend APIs.
@@ -7,26 +7,16 @@
 
 import React from 'react';
 import { render, screen, waitFor } from '@testing-library/react';
-<<<<<<< HEAD
-import { vi, beforeAll, afterEach, afterAll } from 'vitest';
-=======
 import { vi } from 'vitest';
->>>>>>> ca098ece
 import '@testing-library/jest-dom';
 import { QueryClient, QueryClientProvider } from 'react-query';
 import { BrowserRouter } from 'react-router-dom';
-import { server } from '../../test-utils/mocks/server';
 
 // Import the components we're testing
 import { FinancialDashboard } from '../../components/financial/FinancialDashboard';
 import { FinancialStatementViewer } from '../../components/financial/FinancialStatementViewer';
 import { BenchmarkComparison } from '../../components/financial/BenchmarkComparison';
 import { TrendAnalysisChart } from '../../components/financial/TrendAnalysisChart';
-
-// Start MSW for integration tests
-beforeAll(() => server.listen({ onUnhandledRequest: 'warn' }));
-afterEach(() => server.resetHandlers());
-afterAll(() => server.close());
 
 // Mock the API calls
 const mockFetch = vi.fn();
@@ -504,13 +494,9 @@
                     ratios={mockFinancialRatios}
                     statements={mockFinancialStatements}
                     timeRange="3Y"
-                    onTimeRangeChange={() => {
-                      // Mock time range change handler
-                    }}
+                    onTimeRangeChange={() => {}}
                     selectedRatios={['returnOnEquity']}
-                    onRatioSelectionChange={() => {
-                      // Mock ratio selection change handler
-                    }}
+                    onRatioSelectionChange={() => {}}
                   />
           </TestWrapper>
         );
@@ -529,13 +515,9 @@
                     ratios={mockFinancialRatios}
                     statements={mockFinancialStatements}
                     timeRange="3Y"
-                    onTimeRangeChange={() => {
-                      // Mock time range change handler
-                    }}
+                    onTimeRangeChange={() => {}}
                     selectedRatios={['returnOnEquity']}
-                    onRatioSelectionChange={() => {
-                      // Mock ratio selection change handler
-                    }}
+                    onRatioSelectionChange={() => {}}
                   />
           </TestWrapper>
         );
