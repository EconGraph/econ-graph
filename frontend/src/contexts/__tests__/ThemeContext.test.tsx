/**
 * REQUIREMENT: Test theme context functionality
 * PURPOSE: Verify theme switching and persistence works correctly
 * This ensures user preferences are properly managed and applied
 */

import React from 'react';
import { render, screen, act, waitFor } from '@testing-library/react';
import { vi } from 'vitest';
import { ThemeProvider, useTheme } from '../ThemeContext';

// Mock the AuthContext
vi.mock('../AuthContext', async () => {
  const actual = await vi.importActual('../AuthContext');
  return {
    ...actual,
    useAuth: () => ({
      user: null, // No user in tests to avoid user preference interference
      isAuthenticated: false,
      login: vi.fn(),
      logout: vi.fn(),
    }),
    AuthProvider: ({ children }: { children: React.ReactNode }) => <>{children}</>,
  };
});

// localStorage mock is now handled globally in setupTests.vitest.ts

// Test component that uses the theme context
const TestComponent: React.FC = () => {
  const { currentTheme, toggleTheme, setTheme } = useTheme();

  return (
    <div>
      <div data-testid="current-theme">{currentTheme}</div>
      <button data-testid="toggle-theme" onClick={toggleTheme}>
        Toggle Theme
      </button>
      <button data-testid="set-light" onClick={() => setTheme('light')}>
        Set Light
      </button>
      <button data-testid="set-dark" onClick={() => setTheme('dark')}>
        Set Dark
      </button>
    </div>
  );
};

// Wrapper component that provides theme context
const TestWrapper: React.FC<{ children: React.ReactNode }> = ({ children }) => (
  <ThemeProvider>
    {children}
  </ThemeProvider>
);

describe('ThemeContext', () => {
  beforeEach(() => {
    // Reset localStorage mock for each test
    vi.clearAllMocks();
  });

  it('should initialize with light theme by default', () => {
    // This test is covered by the next test
  });

  it('should initialize with light theme when localStorage is null', () => {
    vi.spyOn(window.localStorage, 'getItem').mockReturnValue(null);

    render(
      <TestWrapper>
        <TestComponent />
      </TestWrapper>
    );

    expect(screen.getByTestId('current-theme')).toHaveTextContent('light');
  });

  it('should load theme from localStorage', async () => {
    vi.spyOn(window.localStorage, 'getItem').mockReturnValue('dark');

    render(
      <TestWrapper>
        <TestComponent />
      </TestWrapper>
    );

    // Wait for the theme to be loaded from localStorage
    await waitFor(() => {
      expect(screen.getByTestId('current-theme')).toHaveTextContent('dark');
    });
  });

  it('should toggle theme correctly', async () => {
    vi.spyOn(window.localStorage, 'getItem').mockReturnValue('light');
<<<<<<< HEAD
    vi.spyOn(window.localStorage, 'setItem').mockImplementation(() => {});
=======
    vi.spyOn(window.localStorage, 'setItem').mockImplementation(() => {
      // Mock implementation
    });
>>>>>>> bc5f4a71

    render(
      <TestWrapper>
        <TestComponent />
      </TestWrapper>
    );

    // Wait for initial theme to load
    await waitFor(() => {
      expect(screen.getByTestId('current-theme')).toHaveTextContent('light');
    });

    act(() => {
      screen.getByTestId('toggle-theme').click();
    });

    await waitFor(() => {
      expect(screen.getByTestId('current-theme')).toHaveTextContent('dark');
    });

    expect(window.localStorage.setItem).toHaveBeenCalledWith('theme', 'dark');
  });

  it('should set theme to light', async () => {
    vi.spyOn(window.localStorage, 'getItem').mockReturnValue('dark');
<<<<<<< HEAD
    vi.spyOn(window.localStorage, 'setItem').mockImplementation(() => {});
=======
    vi.spyOn(window.localStorage, 'setItem').mockImplementation(() => {
      // Mock implementation
    });
>>>>>>> bc5f4a71

    render(
      <TestWrapper>
        <TestComponent />
      </TestWrapper>
    );

    // Wait for initial theme to load from localStorage
    await waitFor(() => {
      expect(screen.getByTestId('current-theme')).toHaveTextContent('dark');
    });

    act(() => {
      screen.getByTestId('set-light').click();
    });

    await waitFor(() => {
      expect(screen.getByTestId('current-theme')).toHaveTextContent('light');
    });

    expect(window.localStorage.setItem).toHaveBeenCalledWith('theme', 'light');
  });

  it('should set theme to dark', async () => {
    vi.spyOn(window.localStorage, 'getItem').mockReturnValue('light');
<<<<<<< HEAD
    vi.spyOn(window.localStorage, 'setItem').mockImplementation(() => {});
=======
    vi.spyOn(window.localStorage, 'setItem').mockImplementation(() => {
      // Mock implementation
    });
>>>>>>> bc5f4a71

    render(
      <TestWrapper>
        <TestComponent />
      </TestWrapper>
    );

    // Wait for initial theme to load from localStorage
    await waitFor(() => {
      expect(screen.getByTestId('current-theme')).toHaveTextContent('light');
    });

    act(() => {
      screen.getByTestId('set-dark').click();
    });

    await waitFor(() => {
      expect(screen.getByTestId('current-theme')).toHaveTextContent('dark');
    });

    expect(window.localStorage.setItem).toHaveBeenCalledWith('theme', 'dark');
  });

  it('should throw error when used outside ThemeProvider', () => {
    // Suppress console.error for this test
    const consoleSpy = vi.spyOn(console, 'error').mockImplementation(() => {
      // Mock console.error implementation
    });

    expect(() => {
      render(<TestComponent />);
    }).toThrow('useTheme must be used within a ThemeProvider');

    consoleSpy.mockRestore();
  });
});<|MERGE_RESOLUTION|>--- conflicted
+++ resolved
@@ -92,13 +92,9 @@
 
   it('should toggle theme correctly', async () => {
     vi.spyOn(window.localStorage, 'getItem').mockReturnValue('light');
-<<<<<<< HEAD
-    vi.spyOn(window.localStorage, 'setItem').mockImplementation(() => {});
-=======
     vi.spyOn(window.localStorage, 'setItem').mockImplementation(() => {
       // Mock implementation
     });
->>>>>>> bc5f4a71
 
     render(
       <TestWrapper>
@@ -124,13 +120,9 @@
 
   it('should set theme to light', async () => {
     vi.spyOn(window.localStorage, 'getItem').mockReturnValue('dark');
-<<<<<<< HEAD
-    vi.spyOn(window.localStorage, 'setItem').mockImplementation(() => {});
-=======
     vi.spyOn(window.localStorage, 'setItem').mockImplementation(() => {
       // Mock implementation
     });
->>>>>>> bc5f4a71
 
     render(
       <TestWrapper>
@@ -156,13 +148,9 @@
 
   it('should set theme to dark', async () => {
     vi.spyOn(window.localStorage, 'getItem').mockReturnValue('light');
-<<<<<<< HEAD
-    vi.spyOn(window.localStorage, 'setItem').mockImplementation(() => {});
-=======
     vi.spyOn(window.localStorage, 'setItem').mockImplementation(() => {
       // Mock implementation
     });
->>>>>>> bc5f4a71
 
     render(
       <TestWrapper>
