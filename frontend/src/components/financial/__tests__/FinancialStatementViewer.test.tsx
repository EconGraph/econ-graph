--- conflicted
+++ resolved
@@ -2,7 +2,6 @@
 import React from 'react';
 import { render, screen, fireEvent } from '@testing-library/react';
 import '@testing-library/jest-dom';
-import { QueryClient, QueryClientProvider } from 'react-query';
 import { FinancialStatementViewer } from '../FinancialStatementViewer';
 import { Company } from '../../../types/financial';
 
@@ -22,62 +21,17 @@
 };
 
 
-// Create a test QueryClient
-const createTestQueryClient = () => new QueryClient({
-  defaultOptions: {
-    queries: {
-      retry: false,
-      cacheTime: 0,
-      staleTime: 0,
-    },
-    mutations: {
-      retry: false,
-    },
-  },
-});
-
-// Test wrapper with QueryClient
-const TestWrapper = ({ children }: { children: React.ReactNode }) => {
-  const queryClient = createTestQueryClient();
-  return (
-    <QueryClientProvider client={queryClient}>
-      {children}
-    </QueryClientProvider>
-  );
-};
-
 describe('FinancialStatementViewer', () => {
   beforeEach(() => {
     vi.clearAllMocks();
-<<<<<<< HEAD
-    // Mock fetch to return a successful response
-    (global.fetch as any).mockResolvedValue({
-      ok: true,
-      json: async () => ({
-        data: {
-          financialStatement: {
-            id: 'statement-1',
-            companyId: 'test-company',
-            statementType: 'INCOME_STATEMENT',
-            fiscalYear: 2023,
-            fiscalQuarter: 4,
-            lineItems: []
-          }
-        }
-      })
-    });
-=======
->>>>>>> ca098ece
   });
 
   it('renders the financial statement viewer', () => {
     render(
-      <TestWrapper>
-        <FinancialStatementViewer
-          companyId={mockCompany.id}
-          statementId="statement-1"
-        />
-      </TestWrapper>
+      <FinancialStatementViewer
+        companyId={mockCompany.id}
+        statementId="statement-1"
+      />
     );
 
     expect(screen.getByText('Financial Statements')).toBeInTheDocument();
@@ -86,12 +40,10 @@
 
   it('displays statement selection tabs', () => {
     render(
-      <TestWrapper>
-        <FinancialStatementViewer
-          companyId={mockCompany.id}
-          statementId="statement-1"
-        />
-      </TestWrapper>
+      <FinancialStatementViewer
+        companyId={mockCompany.id}
+        statementId="statement-1"
+      />
     );
 
     expect(screen.getByText('Balance Sheet')).toBeInTheDocument();
@@ -101,12 +53,10 @@
 
   it('switches between statement types', () => {
     render(
-      <TestWrapper>
-        <FinancialStatementViewer
-          companyId={mockCompany.id}
-          statementId="statement-1"
-        />
-      </TestWrapper>
+      <FinancialStatementViewer
+        companyId={mockCompany.id}
+        statementId="statement-1"
+      />
     );
 
     // Initially should show Balance Sheet with mock data
@@ -123,12 +73,10 @@
 
   it('displays line items in table format', () => {
     render(
-      <TestWrapper>
-        <FinancialStatementViewer
-          companyId={mockCompany.id}
-          statementId="statement-1"
-        />
-      </TestWrapper>
+      <FinancialStatementViewer
+        companyId={mockCompany.id}
+        statementId="statement-1"
+      />
     );
 
     expect(screen.getAllByText('Total Assets').length).toBeGreaterThan(0);
@@ -139,12 +87,10 @@
 
   it('shows statement metadata', () => {
     render(
-      <TestWrapper>
-        <FinancialStatementViewer
-          companyId={mockCompany.id}
-          statementId="statement-1"
-        />
-      </TestWrapper>
+      <FinancialStatementViewer
+        companyId={mockCompany.id}
+        statementId="statement-1"
+      />
     );
 
     expect(screen.getByText('10-K')).toBeInTheDocument();
@@ -155,12 +101,10 @@
 
   it('handles line item filtering', () => {
     render(
-      <TestWrapper>
-        <FinancialStatementViewer
-          companyId={mockCompany.id}
-          statementId="statement-1"
-        />
-      </TestWrapper>
+      <FinancialStatementViewer
+        companyId={mockCompany.id}
+        statementId="statement-1"
+      />
     );
 
     const searchInput = screen.getByPlaceholderText('Search line items...');
@@ -173,12 +117,10 @@
 
   it('displays calculated vs non-calculated items', () => {
     render(
-      <TestWrapper>
-        <FinancialStatementViewer
-          companyId={mockCompany.id}
-          statementId="statement-1"
-        />
-      </TestWrapper>
+      <FinancialStatementViewer
+        companyId={mockCompany.id}
+        statementId="statement-1"
+      />
     );
 
     // Should show indicators for calculated items
@@ -189,12 +131,10 @@
   it('shows line item hierarchy and indentation', () => {
 
     render(
-      <TestWrapper>
-        <FinancialStatementViewer
-          companyId={mockCompany.id}
-          statementId="statement-1"
-        />
-      </TestWrapper>
+      <FinancialStatementViewer
+        companyId={mockCompany.id}
+        statementId="statement-1"
+      />
     );
 
     // Should show hierarchical structure
@@ -204,12 +144,10 @@
   it('handles statement comparison mode', () => {
 
     render(
-      <TestWrapper>
-        <FinancialStatementViewer
-          companyId={mockCompany.id}
-          statementId="statement-1"
-        />
-      </TestWrapper>
+      <FinancialStatementViewer
+        companyId={mockCompany.id}
+        statementId="statement-1"
+      />
     );
 
     expect(screen.getByText('Comparison Mode')).toBeInTheDocument();
@@ -220,12 +158,10 @@
 
 
     render(
-      <TestWrapper>
-        <FinancialStatementViewer
-          companyId={mockCompany.id}
-          statementId="statement-1"
-        />
-      </TestWrapper>
+      <FinancialStatementViewer
+        companyId={mockCompany.id}
+        statementId="statement-1"
+      />
     );
 
     // Should show percentage change
@@ -234,12 +170,10 @@
 
   it('displays statement sections and subsections', () => {
     render(
-      <TestWrapper>
-        <FinancialStatementViewer
-          companyId={mockCompany.id}
-          statementId="statement-1"
-        />
-      </TestWrapper>
+      <FinancialStatementViewer
+        companyId={mockCompany.id}
+        statementId="statement-1"
+      />
     );
 
     expect(screen.getAllByText('Assets').length).toBeGreaterThan(0);
@@ -248,12 +182,10 @@
 
   it('handles expandable sections', () => {
     render(
-      <TestWrapper>
-        <FinancialStatementViewer
-          companyId={mockCompany.id}
-          statementId="statement-1"
-        />
-      </TestWrapper>
+      <FinancialStatementViewer
+        companyId={mockCompany.id}
+        statementId="statement-1"
+      />
     );
 
     const assetsSection = screen.getAllByText('Assets')[0];
@@ -265,12 +197,10 @@
 
   it('shows line item annotations', () => {
     render(
-      <TestWrapper>
-        <FinancialStatementViewer
-          companyId={mockCompany.id}
-          statementId="statement-1"
-        />
-      </TestWrapper>
+      <FinancialStatementViewer
+        companyId={mockCompany.id}
+        statementId="statement-1"
+      />
     );
 
     expect(screen.getByText('Annotations')).toBeInTheDocument();
@@ -278,12 +208,10 @@
 
   it('handles annotation creation', () => {
     render(
-      <TestWrapper>
-        <FinancialStatementViewer
-          companyId={mockCompany.id}
-          statementId="statement-1"
-        />
-      </TestWrapper>
+      <FinancialStatementViewer
+        companyId={mockCompany.id}
+        statementId="statement-1"
+      />
     );
 
     const addAnnotationButton = screen.getByText('Add Annotation');
@@ -294,12 +222,10 @@
 
   it('displays data quality indicators', () => {
     render(
-      <TestWrapper>
-        <FinancialStatementViewer
-          companyId={mockCompany.id}
-          statementId="statement-1"
-        />
-      </TestWrapper>
+      <FinancialStatementViewer
+        companyId={mockCompany.id}
+        statementId="statement-1"
+      />
     );
 
     expect(screen.getByText('Data Quality')).toBeInTheDocument();
@@ -308,12 +234,10 @@
 
   it('handles export functionality', () => {
     render(
-      <TestWrapper>
-        <FinancialStatementViewer
-          companyId={mockCompany.id}
-          statementId="statement-1"
-        />
-      </TestWrapper>
+      <FinancialStatementViewer
+        companyId={mockCompany.id}
+        statementId="statement-1"
+      />
     );
 
     const exportButton = screen.getByText('Export Statement');
@@ -324,12 +248,10 @@
 
   it('shows loading state', () => {
     render(
-      <TestWrapper>
-        <FinancialStatementViewer
-          companyId={mockCompany.id}
-          statementId="statement-1"
-        />
-      </TestWrapper>
+      <FinancialStatementViewer
+        companyId={mockCompany.id}
+        statementId="statement-1"
+      />
     );
 
     expect(screen.getByText('Loading financial statements...')).toBeInTheDocument();
@@ -337,12 +259,10 @@
 
   it('handles empty line items', () => {
     render(
-      <TestWrapper>
-        <FinancialStatementViewer
-          companyId={mockCompany.id}
-          statementId="statement-1"
-        />
-      </TestWrapper>
+      <FinancialStatementViewer
+        companyId={mockCompany.id}
+        statementId="statement-1"
+      />
     );
 
     expect(screen.getByText('No line items available')).toBeInTheDocument();
@@ -350,12 +270,10 @@
 
   it('displays statement footnotes', () => {
     render(
-      <TestWrapper>
-        <FinancialStatementViewer
-          companyId={mockCompany.id}
-          statementId="statement-1"
-        />
-      </TestWrapper>
+      <FinancialStatementViewer
+        companyId={mockCompany.id}
+        statementId="statement-1"
+      />
     );
 
     expect(screen.getByText('Footnotes')).toBeInTheDocument();
@@ -370,12 +288,10 @@
     });
 
     render(
-      <TestWrapper>
-        <FinancialStatementViewer
-          companyId={mockCompany.id}
-          statementId="statement-1"
-        />
-      </TestWrapper>
+      <FinancialStatementViewer
+        companyId={mockCompany.id}
+        statementId="statement-1"
+      />
     );
 
     // Should adapt to mobile view
@@ -384,12 +300,10 @@
 
   it('shows statement validation status', () => {
     render(
-      <TestWrapper>
-        <FinancialStatementViewer
-          companyId={mockCompany.id}
-          statementId="statement-1"
-        />
-      </TestWrapper>
+      <FinancialStatementViewer
+        companyId={mockCompany.id}
+        statementId="statement-1"
+      />
     );
 
     expect(screen.getByText('Validation Status')).toBeInTheDocument();
@@ -398,12 +312,10 @@
 
   it('displays XBRL processing status', () => {
     render(
-      <TestWrapper>
-        <FinancialStatementViewer
-          companyId={mockCompany.id}
-          statementId="statement-1"
-        />
-      </TestWrapper>
+      <FinancialStatementViewer
+        companyId={mockCompany.id}
+        statementId="statement-1"
+      />
     );
 
     expect(screen.getByText('XBRL Status: Completed')).toBeInTheDocument();
@@ -412,12 +324,10 @@
   it('handles statement amendments and restatements', () => {
 
     render(
-      <TestWrapper>
-        <FinancialStatementViewer
-          companyId={mockCompany.id}
-          statementId="statement-1"
-        />
-      </TestWrapper>
+      <FinancialStatementViewer
+        companyId={mockCompany.id}
+        statementId="statement-1"
+      />
     );
 
     expect(screen.getByText('Amended Filing')).toBeInTheDocument();
@@ -426,12 +336,10 @@
 
   it('shows statement download options', () => {
     render(
-      <TestWrapper>
-        <FinancialStatementViewer
-          companyId={mockCompany.id}
-          statementId="statement-1"
-        />
-      </TestWrapper>
+      <FinancialStatementViewer
+        companyId={mockCompany.id}
+        statementId="statement-1"
+      />
     );
 
     expect(screen.getByText('Download Options')).toBeInTheDocument();
@@ -441,12 +349,10 @@
 
   it('handles line item drill-down', () => {
     render(
-      <TestWrapper>
-        <FinancialStatementViewer
-          companyId={mockCompany.id}
-          statementId="statement-1"
-        />
-      </TestWrapper>
+      <FinancialStatementViewer
+        companyId={mockCompany.id}
+        statementId="statement-1"
+      />
     );
 
     const lineItem = screen.getAllByText('Total Assets')[0];
@@ -458,12 +364,10 @@
 
   it('displays statement ratios and calculations', () => {
     render(
-      <TestWrapper>
-        <FinancialStatementViewer
-          companyId={mockCompany.id}
-          statementId="statement-1"
-        />
-      </TestWrapper>
+      <FinancialStatementViewer
+        companyId={mockCompany.id}
+        statementId="statement-1"
+      />
     );
 
     expect(screen.getByText('Calculated Ratios')).toBeInTheDocument();
@@ -473,12 +377,10 @@
   it('handles statement navigation', () => {
 
     render(
-      <TestWrapper>
-        <FinancialStatementViewer
-          companyId={mockCompany.id}
-          statementId="statement-1"
-        />
-      </TestWrapper>
+      <FinancialStatementViewer
+        companyId={mockCompany.id}
+        statementId="statement-1"
+      />
     );
 
     expect(screen.getByText('← Previous')).toBeInTheDocument();
@@ -488,12 +390,10 @@
   it('shows statement timeline', () => {
 
     render(
-      <TestWrapper>
-        <FinancialStatementViewer
-          companyId={mockCompany.id}
-          statementId="statement-1"
-        />
-      </TestWrapper>
+      <FinancialStatementViewer
+        companyId={mockCompany.id}
+        statementId="statement-1"
+      />
     );
 
     expect(screen.getByText('Statement Timeline')).toBeInTheDocument();
