import { vi } from 'vitest';
/**
 * REQUIREMENT: Comprehensive unit tests for authentication dialog
 * PURPOSE: Test LoginDialog component behavior including error handling and user interactions
 * This ensures proper authentication flow and error message visibility
 */

import React from 'react';
import { render, screen, fireEvent, waitFor } from '@testing-library/react';
import { ThemeProvider, createTheme } from '@mui/material/styles';
import { vi } from 'vitest';
import LoginDialog from '../LoginDialog';
import { AuthProvider } from '../../../contexts/AuthContext';

// Note: ResizeObserver is mocked in setupTests.vitest.ts using resize-observer-polyfill

// Set up Facebook App ID for testing
process.env.REACT_APP_FACEBOOK_APP_ID = 'test-facebook-app-id';

// Mock the auth context
const mockAuthContext = {
  signInWithGoogle: vi.fn(),
  signInWithFacebook: vi.fn(),
  signInWithEmail: vi.fn(),
  signUp: vi.fn(),
  signOut: vi.fn(),
  updateProfile: vi.fn(),
  refreshUser: vi.fn(),
  clearError: vi.fn(),
  user: null,
  isAuthenticated: false,
  isLoading: false,
  error: null as string | null,
};

// Mock the useAuth hook
<<<<<<< HEAD
vi.mock('../../../contexts/AuthContext', async () => {
  const actual = await vi.importActual('../../../contexts/AuthContext');
  return {
    ...actual,
    useAuth: () => mockAuthContext,
    AuthProvider: ({ children }: { children: React.ReactNode }) => <>{children}</>,
  };
});
=======
vi.mock('../../../contexts/AuthContext', async () => ({
  ...(await vi.importActual('../../../contexts/AuthContext')),
  useAuth: () => mockAuthContext,
}));
>>>>>>> ca098ece

// Create a test theme
const theme = createTheme();

// Test wrapper component
const TestWrapper: React.FC<{ children: React.ReactNode }> = ({ children }) => (
  <ThemeProvider theme={theme}>
    <AuthProvider>
      {children}
    </AuthProvider>
  </ThemeProvider>
);

describe('LoginDialog', () => {
  const mockOnClose = vi.fn();
  const mockOnSuccess = vi.fn();

  beforeEach(() => {
    vi.clearAllMocks();
    mockAuthContext.error = null;
    mockAuthContext.isLoading = false;
  });

  it('renders login dialog when open', () => {
    render(
      <TestWrapper>
        <LoginDialog open={true} onClose={mockOnClose} onSuccess={mockOnSuccess} />
      </TestWrapper>
    );

    expect(screen.getByText('Welcome to EconGraph')).toBeInTheDocument();
    expect(screen.getByText('Continue with Google')).toBeInTheDocument();
    expect(screen.getByText('Continue with Facebook')).toBeInTheDocument();
    expect(screen.getAllByText('Sign In')).toHaveLength(2); // Tab and button
  });

  it('does not render when closed', () => {
    render(
      <TestWrapper>
        <LoginDialog open={false} onClose={mockOnClose} onSuccess={mockOnSuccess} />
      </TestWrapper>
    );

    expect(screen.queryByText('Welcome to EconGraph')).not.toBeInTheDocument();
  });

  it('shows error message when authentication fails', async () => {
    const errorMessage = 'Invalid email or password';
    mockAuthContext.error = errorMessage;

    render(
      <TestWrapper>
        <LoginDialog open={true} onClose={mockOnClose} onSuccess={mockOnSuccess} />
      </TestWrapper>
    );

    expect(screen.getByText(errorMessage)).toBeInTheDocument();
  });

  it('stays open when email authentication fails', async () => {
    const errorMessage = 'Invalid email or password';
    mockAuthContext.signInWithEmail.mockRejectedValue(new Error(errorMessage));
    mockAuthContext.error = errorMessage;

    render(
      <TestWrapper>
        <LoginDialog open={true} onClose={mockOnClose} onSuccess={mockOnSuccess} />
      </TestWrapper>
    );

    // Fill in email and password
    fireEvent.change(screen.getByLabelText('Email'), { target: { value: 'test@example.com' } });
    fireEvent.change(screen.getByLabelText('Password'), { target: { value: 'password123' } });

    // Click sign in button (use the form button in DialogActions)
    fireEvent.click(screen.getByRole('button', { name: /sign in/i }));

    // Wait for the authentication call
    await waitFor(() => {
      expect(mockAuthContext.signInWithEmail).toHaveBeenCalledWith('test@example.com', 'password123');
    }, { timeout: 5000 });

    // Dialog should still be open and show error
    expect(screen.getByText('Welcome to EconGraph')).toBeInTheDocument();
    expect(screen.getByText(errorMessage)).toBeInTheDocument();
    expect(mockOnClose).not.toHaveBeenCalled();
  });

  it('stays open when Google authentication fails', async () => {
    const errorMessage = 'Google authentication failed';
    mockAuthContext.signInWithGoogle.mockRejectedValue(new Error(errorMessage));
    mockAuthContext.error = errorMessage;

    render(
      <TestWrapper>
        <LoginDialog open={true} onClose={mockOnClose} onSuccess={mockOnSuccess} />
      </TestWrapper>
    );

    // Click Google sign in button
    fireEvent.click(screen.getByText('Continue with Google'));

    await waitFor(() => {
      expect(mockAuthContext.signInWithGoogle).toHaveBeenCalled();
    });

    // Dialog should still be open and show error
    expect(screen.getByText('Welcome to EconGraph')).toBeInTheDocument();
    expect(screen.getByText(errorMessage)).toBeInTheDocument();
    expect(mockOnClose).not.toHaveBeenCalled();
  });

  it('stays open when Facebook authentication fails', async () => {
    const errorMessage = 'Facebook authentication failed';
    mockAuthContext.signInWithFacebook.mockRejectedValue(new Error(errorMessage));
    mockAuthContext.error = errorMessage;

    render(
      <TestWrapper>
        <LoginDialog open={true} onClose={mockOnClose} onSuccess={mockOnSuccess} />
      </TestWrapper>
    );

    // Click Facebook sign in button
    fireEvent.click(screen.getByText('Continue with Facebook'));

    await waitFor(() => {
      expect(mockAuthContext.signInWithFacebook).toHaveBeenCalled();
    });

    // Dialog should still be open and show error
    expect(screen.getByText('Welcome to EconGraph')).toBeInTheDocument();
    expect(screen.getByText(errorMessage)).toBeInTheDocument();
    expect(mockOnClose).not.toHaveBeenCalled();
  });

  it('closes dialog when email authentication succeeds', async () => {
    mockAuthContext.signInWithEmail.mockResolvedValue(undefined);

    render(
      <TestWrapper>
        <LoginDialog open={true} onClose={mockOnClose} onSuccess={mockOnSuccess} />
      </TestWrapper>
    );

    // Fill in email and password
    fireEvent.change(screen.getByLabelText('Email'), { target: { value: 'test@example.com' } });
    fireEvent.change(screen.getByLabelText('Password'), { target: { value: 'password123' } });

    // Click sign in button (use the form button in DialogActions)
    fireEvent.click(screen.getByRole('button', { name: /sign in/i }));

    // Wait for the authentication call
    await waitFor(() => {
      expect(mockAuthContext.signInWithEmail).toHaveBeenCalledWith('test@example.com', 'password123');
    }, { timeout: 5000 });

    // Dialog should close and success callback should be called
    expect(mockOnClose).toHaveBeenCalled();
    expect(mockOnSuccess).toHaveBeenCalled();
  });

  it('closes dialog when Google authentication succeeds', async () => {
    mockAuthContext.signInWithGoogle.mockResolvedValue(undefined);

    render(
      <TestWrapper>
        <LoginDialog open={true} onClose={mockOnClose} onSuccess={mockOnSuccess} />
      </TestWrapper>
    );

    // Click Google sign in button
    fireEvent.click(screen.getByText('Continue with Google'));

    await waitFor(() => {
      expect(mockAuthContext.signInWithGoogle).toHaveBeenCalled();
    });

    // Dialog should close and success callback should be called
    expect(mockOnClose).toHaveBeenCalled();
    expect(mockOnSuccess).toHaveBeenCalled();
  });

  it('closes dialog when Facebook authentication succeeds', async () => {
    mockAuthContext.signInWithFacebook.mockResolvedValue(undefined);

    render(
      <TestWrapper>
        <LoginDialog open={true} onClose={mockOnClose} onSuccess={mockOnSuccess} />
      </TestWrapper>
    );

    // Click Facebook sign in button
    fireEvent.click(screen.getByText('Continue with Facebook'));

    await waitFor(() => {
      expect(mockAuthContext.signInWithFacebook).toHaveBeenCalled();
    });

    // Dialog should close and success callback should be called
    expect(mockOnClose).toHaveBeenCalled();
    expect(mockOnSuccess).toHaveBeenCalled();
  });

  it('shows loading state during authentication', () => {
    mockAuthContext.isLoading = true;

    render(
      <TestWrapper>
        <LoginDialog open={true} onClose={mockOnClose} onSuccess={mockOnSuccess} />
      </TestWrapper>
    );

    // Buttons should be disabled during loading
    expect(screen.getByText('Continue with Google')).toBeDisabled();
    expect(screen.getByText('Continue with Facebook')).toBeDisabled();
    // Check if the form button is disabled (it shows CircularProgress when loading)
    // Should show loading spinner
    expect(screen.getByRole('progressbar')).toBeInTheDocument();
    // All buttons should be disabled during loading
    const allButtons = screen.getAllByRole('button');
    const disabledButtons = allButtons.filter(button => (button as HTMLButtonElement).disabled);
    expect(disabledButtons.length).toBeGreaterThan(0);
  });

  it('clears error when user switches tabs', () => {
    mockAuthContext.error = 'Some error';

    render(
      <TestWrapper>
        <LoginDialog open={true} onClose={mockOnClose} onSuccess={mockOnSuccess} />
      </TestWrapper>
    );

    // Switch to sign up tab
    fireEvent.click(screen.getByText('Sign Up'));

    expect(mockAuthContext.clearError).toHaveBeenCalled();
  });

  it('clears error when user starts typing', () => {
    mockAuthContext.error = 'Some error';

    render(
      <TestWrapper>
        <LoginDialog open={true} onClose={mockOnClose} onSuccess={mockOnSuccess} />
      </TestWrapper>
    );

    // Start typing in email field
    fireEvent.change(screen.getByLabelText('Email'), { target: { value: 'test' } });

    // The component clears field-specific errors, not the global auth error
    // This test verifies that the input change works without errors
    expect(screen.getByDisplayValue('test')).toBeInTheDocument();
  });

  it('validates form fields before submission', async () => {
    render(
      <TestWrapper>
        <LoginDialog open={true} onClose={mockOnClose} onSuccess={mockOnSuccess} />
      </TestWrapper>
    );

    // Try to submit without filling fields
    fireEvent.click(screen.getByRole('button', { name: /sign in/i }));

    // The form validation should prevent submission, so authentication should not be called
    expect(mockAuthContext.signInWithEmail).not.toHaveBeenCalled();
  });

  it('shows sign up form when sign up tab is selected', () => {
    render(
      <TestWrapper>
        <LoginDialog open={true} onClose={mockOnClose} onSuccess={mockOnSuccess} />
      </TestWrapper>
    );

    // Switch to sign up tab
    fireEvent.click(screen.getByText('Sign Up'));

    expect(screen.getByLabelText('Full Name')).toBeInTheDocument();
    expect(screen.getByLabelText('Confirm Password')).toBeInTheDocument();
    expect(screen.getByText('Create Account')).toBeInTheDocument();
  });

  it('stays open when sign up fails', async () => {
    const errorMessage = 'Registration failed';
    mockAuthContext.signUp.mockRejectedValue(new Error(errorMessage));
    mockAuthContext.error = errorMessage;

    render(
      <TestWrapper>
        <LoginDialog open={true} onClose={mockOnClose} onSuccess={mockOnSuccess} />
      </TestWrapper>
    );

    // Switch to sign up tab
    fireEvent.click(screen.getByText('Sign Up'));

    // Fill in form
    fireEvent.change(screen.getByLabelText('Full Name'), { target: { value: 'John Doe' } });
    fireEvent.change(screen.getByLabelText('Email'), { target: { value: 'test@example.com' } });
    fireEvent.change(screen.getByLabelText('Password'), { target: { value: 'password123' } });
    fireEvent.change(screen.getByLabelText('Confirm Password'), { target: { value: 'password123' } });

    // Click create account button
    fireEvent.click(screen.getByText('Create Account'));

    await waitFor(() => {
      expect(mockAuthContext.signUp).toHaveBeenCalledWith('test@example.com', 'password123', 'John Doe');
    });

    // Dialog should still be open and show error
    expect(screen.getByText('Welcome to EconGraph')).toBeInTheDocument();
    expect(screen.getByText(errorMessage)).toBeInTheDocument();
    expect(mockOnClose).not.toHaveBeenCalled();
  });

  it('should validate email format on sign in', async () => {
    render(
      <TestWrapper>
        <LoginDialog open={true} onClose={mockOnClose} onSuccess={mockOnSuccess} />
      </TestWrapper>
    );

    // Enter invalid email
    fireEvent.change(screen.getByLabelText('Email'), { target: { value: 'invalid-email' } });
    fireEvent.change(screen.getByLabelText('Password'), { target: { value: 'password123' } });

    // Try to submit
    fireEvent.click(screen.getByRole('button', { name: /sign in/i }));

    // Should not call authentication with invalid email
    expect(mockAuthContext.signInWithEmail).not.toHaveBeenCalled();
  });

  it('should validate password length on sign in', async () => {
    render(
      <TestWrapper>
        <LoginDialog open={true} onClose={mockOnClose} onSuccess={mockOnSuccess} />
      </TestWrapper>
    );

    // Enter short password
    fireEvent.change(screen.getByLabelText('Email'), { target: { value: 'test@example.com' } });
    fireEvent.change(screen.getByLabelText('Password'), { target: { value: 'short' } });

    // Try to submit
    fireEvent.click(screen.getByRole('button', { name: /sign in/i }));

    // Should not call authentication with short password
    expect(mockAuthContext.signInWithEmail).not.toHaveBeenCalled();
  });

  it('should validate password confirmation on sign up', async () => {
    render(
      <TestWrapper>
        <LoginDialog open={true} onClose={mockOnClose} onSuccess={mockOnSuccess} />
      </TestWrapper>
    );

    // Switch to sign up tab
    fireEvent.click(screen.getByText('Sign Up'));

    // Fill form with mismatched passwords
    fireEvent.change(screen.getByLabelText('Full Name'), { target: { value: 'Test User' } });
    fireEvent.change(screen.getByLabelText('Email'), { target: { value: 'test@example.com' } });
    fireEvent.change(screen.getByLabelText('Password'), { target: { value: 'password123' } });
    fireEvent.change(screen.getByLabelText('Confirm Password'), { target: { value: 'different123' } });

    // Try to submit
    fireEvent.click(screen.getByText('Create Account'));

    // Should not call signUp with mismatched passwords
    expect(mockAuthContext.signUp).not.toHaveBeenCalled();
  });

  it('should show loading state during authentication', () => {
    // Set loading state
    mockAuthContext.isLoading = true;

    render(
      <TestWrapper>
        <LoginDialog open={true} onClose={mockOnClose} onSuccess={mockOnSuccess} />
      </TestWrapper>
    );

    // Buttons should be disabled during loading
    const googleButton = screen.getByText('Continue with Google');
    const facebookButton = screen.getByText('Continue with Facebook');

    expect(googleButton.closest('button')).toBeDisabled();
    expect(facebookButton.closest('button')).toBeDisabled();
  });

  it('should handle successful sign up', async () => {
    mockAuthContext.signUp.mockResolvedValue(undefined);

    render(
      <TestWrapper>
        <LoginDialog open={true} onClose={mockOnClose} onSuccess={mockOnSuccess} />
      </TestWrapper>
    );

    // Switch to sign up tab
    fireEvent.click(screen.getByText('Sign Up'));

    // Fill sign up form
    fireEvent.change(screen.getByLabelText('Full Name'), { target: { value: 'New User' } });
    fireEvent.change(screen.getByLabelText('Email'), { target: { value: 'newuser@example.com' } });
    fireEvent.change(screen.getByLabelText('Password'), { target: { value: 'password123' } });
    fireEvent.change(screen.getByLabelText('Confirm Password'), { target: { value: 'password123' } });

    // Submit sign up
    fireEvent.click(screen.getByText('Create Account'));

    await waitFor(() => {
      expect(mockAuthContext.signUp).toHaveBeenCalledWith(
        'newuser@example.com',
        'password123',
        'New User'
      );
    });

    // Dialog should close and success callback should be called
    expect(mockOnClose).toHaveBeenCalled();
    expect(mockOnSuccess).toHaveBeenCalled();
  });

  it('should clear error when dialog closes', () => {
    const mockClearError = vi.fn();
    mockAuthContext.clearError = mockClearError;
    mockAuthContext.error = 'Previous error';

    render(
      <TestWrapper>
        <LoginDialog open={true} onClose={mockOnClose} onSuccess={mockOnSuccess} />
      </TestWrapper>
    );

    // Close the dialog using the dialog header close button
    const closeButton = screen.getByRole('button', { name: 'Close dialog' });
    fireEvent.click(closeButton);

    // Error should be cleared when dialog closes
    expect(mockClearError).toHaveBeenCalled();
  });

  it('should handle form validation for empty fields', () => {
    render(
      <TestWrapper>
        <LoginDialog open={true} onClose={mockOnClose} onSuccess={mockOnSuccess} />
      </TestWrapper>
    );

    // Try to submit empty form
    fireEvent.click(screen.getByRole('button', { name: /sign in/i }));

    // Should not call authentication with empty fields
    expect(mockAuthContext.signInWithEmail).not.toHaveBeenCalled();
  });

  it('should preserve email when switching tabs', () => {
    render(
      <TestWrapper>
        <LoginDialog open={true} onClose={mockOnClose} onSuccess={mockOnSuccess} />
      </TestWrapper>
    );

    // Fill email on sign in tab
    fireEvent.change(screen.getByLabelText('Email'), { target: { value: 'test@example.com' } });

    // Switch to sign up tab
    fireEvent.click(screen.getByText('Sign Up'));

    // Email should be preserved
    expect(screen.getByDisplayValue('test@example.com')).toBeInTheDocument();

    // Switch back to sign in tab
    fireEvent.click(screen.getByText('Sign In'));

    // Email should still be there
    expect(screen.getByDisplayValue('test@example.com')).toBeInTheDocument();
  });

  it('should disable form submission during loading', () => {
    mockAuthContext.isLoading = true;

    render(
      <TestWrapper>
        <LoginDialog open={true} onClose={mockOnClose} onSuccess={mockOnSuccess} />
      </TestWrapper>
    );

    // Fill form
    fireEvent.change(screen.getByLabelText('Email'), { target: { value: 'test@example.com' } });
    fireEvent.change(screen.getByLabelText('Password'), { target: { value: 'password123' } });

    // During loading, buttons should be disabled
    const googleButton = screen.getByText('Continue with Google');
    const facebookButton = screen.getByText('Continue with Facebook');

    expect(googleButton.closest('button')).toBeDisabled();
    expect(facebookButton.closest('button')).toBeDisabled();

    // Should not call authentication during loading
    expect(mockAuthContext.signInWithEmail).not.toHaveBeenCalled();
  });

  it('should handle authentication errors and keep dialog open', async () => {
    const errorMessage = 'Invalid credentials';
    mockAuthContext.signInWithEmail.mockRejectedValue(new Error(errorMessage));
    mockAuthContext.error = errorMessage;

    render(
      <TestWrapper>
        <LoginDialog open={true} onClose={mockOnClose} onSuccess={mockOnSuccess} />
      </TestWrapper>
    );

    // Fill form
    fireEvent.change(screen.getByLabelText('Email'), { target: { value: 'test@example.com' } });
    fireEvent.change(screen.getByLabelText('Password'), { target: { value: 'wrongpassword' } });

    // Submit form
    fireEvent.click(screen.getByRole('button', { name: /sign in/i }));

    await waitFor(() => {
      expect(mockAuthContext.signInWithEmail).toHaveBeenCalled();
    });

    // Should show error message
    expect(screen.getByText(errorMessage)).toBeInTheDocument();

    // Dialog should stay open
    expect(mockOnClose).not.toHaveBeenCalled();
    expect(mockOnSuccess).not.toHaveBeenCalled();
  });
});<|MERGE_RESOLUTION|>--- conflicted
+++ resolved
@@ -8,11 +8,10 @@
 import React from 'react';
 import { render, screen, fireEvent, waitFor } from '@testing-library/react';
 import { ThemeProvider, createTheme } from '@mui/material/styles';
-import { vi } from 'vitest';
 import LoginDialog from '../LoginDialog';
 import { AuthProvider } from '../../../contexts/AuthContext';
 
-// Note: ResizeObserver is mocked in setupTests.vitest.ts using resize-observer-polyfill
+// Note: ResizeObserver is mocked in setupTests.ts using resize-observer-polyfill
 
 // Set up Facebook App ID for testing
 process.env.REACT_APP_FACEBOOK_APP_ID = 'test-facebook-app-id';
@@ -34,21 +33,10 @@
 };
 
 // Mock the useAuth hook
-<<<<<<< HEAD
-vi.mock('../../../contexts/AuthContext', async () => {
-  const actual = await vi.importActual('../../../contexts/AuthContext');
-  return {
-    ...actual,
-    useAuth: () => mockAuthContext,
-    AuthProvider: ({ children }: { children: React.ReactNode }) => <>{children}</>,
-  };
-});
-=======
 vi.mock('../../../contexts/AuthContext', async () => ({
   ...(await vi.importActual('../../../contexts/AuthContext')),
   useAuth: () => mockAuthContext,
 }));
->>>>>>> ca098ece
 
 // Create a test theme
 const theme = createTheme();
