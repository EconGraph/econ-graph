--- conflicted
+++ resolved
@@ -9,7 +9,6 @@
 import userEvent from '@testing-library/user-event';
 import { vi } from 'vitest';
 import { ThemeProvider, createTheme } from '@mui/material/styles';
-import { vi } from 'vitest';
 import InteractiveChartWithCollaboration from '../InteractiveChartWithCollaboration';
 
 // Mock Chart.js to avoid canvas rendering issues in tests
@@ -42,40 +41,11 @@
         )}
       </div>
     );
-<<<<<<< HEAD
-  },
-=======
   }
->>>>>>> ca098ece
 }));
 
 // Mock chart.js
 vi.mock('chartjs-adapter-date-fns', () => ({}));
-<<<<<<< HEAD
-
-// Mock Chart.js components
-vi.mock('chart.js', () => ({
-  Chart: {
-    register: vi.fn(),
-  },
-  registerables: [],
-  CategoryScale: {},
-  LinearScale: {},
-  TimeScale: {},
-  PointElement: {},
-  LineElement: {},
-  Title: {},
-  Tooltip: {},
-  Legend: {},
-  Filler: {},
-}));
-
-vi.mock('chartjs-plugin-annotation', () => ({
-  __esModule: true,
-  default: { id: 'annotation', beforeDraw: vi.fn(), afterDraw: vi.fn() },
-}));
-=======
->>>>>>> ca098ece
 
 const theme = createTheme();
 
