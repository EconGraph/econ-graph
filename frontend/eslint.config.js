// ESLint configuration for Vite + React + TypeScript
import js from '@eslint/js';
import typescript from '@typescript-eslint/eslint-plugin';
import typescriptParser from '@typescript-eslint/parser';
import react from 'eslint-plugin-react';
import reactHooks from 'eslint-plugin-react-hooks';
import jsxA11y from 'eslint-plugin-jsx-a11y';
import testingLibrary from 'eslint-plugin-testing-library';

export default [
  js.configs.recommended,
  {
    files: ['**/*.{ts,tsx,js,jsx}'],
    languageOptions: {
      parser: typescriptParser,
      parserOptions: {
        ecmaVersion: 2020,
        sourceType: 'module',
        ecmaFeatures: {
          jsx: true,
        },
      },
      globals: {
        // Browser globals
        window: 'readonly',
        document: 'readonly',
        console: 'readonly',
        fetch: 'readonly',
        localStorage: 'readonly',
        sessionStorage: 'readonly',
        Storage: 'readonly',
        performance: 'readonly',
        setTimeout: 'readonly',
        clearTimeout: 'readonly',
        setInterval: 'readonly',
        clearInterval: 'readonly',
        atob: 'readonly',
        btoa: 'readonly',
        URL: 'readonly',
        URLSearchParams: 'readonly',
        Blob: 'readonly',

        // DOM types
        HTMLElement: 'readonly',
        HTMLDivElement: 'readonly',
        HTMLButtonElement: 'readonly',
        HTMLInputElement: 'readonly',
        HTMLHeadingElement: 'readonly',
        SVGSVGElement: 'readonly',
        SVGElement: 'readonly',
        Element: 'readonly',
        MouseEvent: 'readonly',
        TouchEvent: 'readonly',
        KeyboardEvent: 'readonly',
        Event: 'readonly',
        MessageEvent: 'readonly',
        React: 'readonly',

        // Node.js globals
        process: 'readonly',
        global: 'readonly',
        module: 'readonly',
        require: 'readonly',

        // Vite globals
        import: 'readonly',
        importMeta: 'readonly',

        // Vitest globals
        vi: 'readonly',
        describe: 'readonly',
        it: 'readonly',
        test: 'readonly',
        expect: 'readonly',
        beforeEach: 'readonly',
        afterEach: 'readonly',
        beforeAll: 'readonly',
        afterAll: 'readonly',
      },
    },
    plugins: {
      '@typescript-eslint': typescript,
      'react': react,
      'react-hooks': reactHooks,
      'jsx-a11y': jsxA11y,
      'testing-library': testingLibrary,
    },
    rules: {
      ...typescript.configs.recommended.rules,
      ...react.configs.recommended.rules,
      ...reactHooks.configs.recommended.rules,
      ...jsxA11y.configs.recommended.rules,

      // Custom rules
      // Disable base rule in favor of @typescript-eslint/no-unused-vars
      'no-unused-vars': 'off',
      'react/react-in-jsx-scope': 'off', // Not needed with React 17+
      'react/prop-types': 'off', // Using TypeScript for prop validation
<<<<<<< HEAD
      '@typescript-eslint/no-unused-vars': ['warn', {
        argsIgnorePattern: '^_',
        varsIgnorePattern: '^_',
        // Do not warn on unused catch variables; often needed for control flow
        caughtErrors: 'none',
        ignoreRestSiblings: true,
      }],
      // Temporarily relax any usage while migrating types
      '@typescript-eslint/no-explicit-any': 'off',
      'no-console': 'warn',
=======
      '@typescript-eslint/no-unused-vars': 'off', // Too many unused vars in development
      '@typescript-eslint/no-explicit-any': 'off', // Allow any types for now
      'no-console': 'off', // Allow console statements in development
>>>>>>> 5274345b
      '@typescript-eslint/no-require-imports': 'off', // Allow require() in test files
      'no-useless-escape': 'off', // Allow escape characters in regex
      'react/no-unescaped-entities': 'off', // Allow quotes and apostrophes in JSX
      'jsx-a11y/click-events-have-key-events': 'off', // Too strict for development
      'jsx-a11y/no-static-element-interactions': 'off', // Too strict for development
      'jsx-a11y/label-has-associated-control': 'off', // Too strict for development
      'no-case-declarations': 'off', // Allow variable declarations in case blocks
      'no-constant-binary-expression': 'warn', // Warn instead of error
      '@typescript-eslint/no-unused-expressions': 'warn', // Warn instead of error
      'react/display-name': 'warn', // Warn instead of error
    },
    settings: {
      react: {
        version: 'detect',
      },
    },
  },
  {
    files: ['**/*.test.{ts,tsx,js,jsx}', '**/__tests__/**/*'],
    plugins: {
      'testing-library': testingLibrary,
    },
    rules: {
      ...testingLibrary.configs.react.rules,
      '@typescript-eslint/no-explicit-any': 'off',
      'no-console': 'off',
      'testing-library/no-node-access': 'off', // Too strict for development
      'testing-library/no-manual-cleanup': 'off', // Vitest handles cleanup automatically
    },
  },
  {
    files: ['**/*.test.cjs', '**/*.cjs'],
    languageOptions: {
      globals: {
        process: 'readonly',
        console: 'readonly',
        describe: 'readonly',
        it: 'readonly',
        test: 'readonly',
        expect: 'readonly',
        beforeEach: 'readonly',
        afterEach: 'readonly',
        beforeAll: 'readonly',
        afterAll: 'readonly',
        vi: 'readonly',
      },
    },
    rules: {
      'no-console': 'off',
    },
  },
  // Test and mock files: relax noisy rules
  {
    files: [
      '**/*.test.ts',
      '**/*.test.tsx',
      'src/__tests__/**',
      'src/test-utils/**',
      'src/setupTests.ts',
    ],
    rules: {
      'no-console': 'off',
      '@typescript-eslint/no-explicit-any': 'off',
      'react/display-name': 'off',
      'jsx-a11y/click-events-have-key-events': 'off',
      'jsx-a11y/no-static-element-interactions': 'off',
      'jsx-a11y/label-has-associated-control': 'off',
    },
  },
  // Local dev server files can log freely
  {
    files: ['src/server/**', 'src/**/*.server.{js,ts}'],
    rules: {
      'no-console': 'off',
    },
  },
  // Types and polyfills: allow any
  {
    files: [
      'src/types/**',
      'src/test-utils/**',
      'src/setupTests.ts',
      'src/**/*.d.ts',
      'src/test-utils/polyfills.js',
    ],
    rules: {
      '@typescript-eslint/no-explicit-any': 'off',
      '@typescript-eslint/no-unused-vars': ['warn', { caughtErrors: 'none' }],
    },
  },
  // Allow console logs in server, utils, contexts, and hooks (diagnostics)
  {
    files: [
      'src/server/**',
      'src/utils/**',
      'src/contexts/**',
      'src/hooks/**',
    ],
    rules: {
      'no-console': 'off',
    },
  },
];<|MERGE_RESOLUTION|>--- conflicted
+++ resolved
@@ -96,7 +96,6 @@
       'no-unused-vars': 'off',
       'react/react-in-jsx-scope': 'off', // Not needed with React 17+
       'react/prop-types': 'off', // Using TypeScript for prop validation
-<<<<<<< HEAD
       '@typescript-eslint/no-unused-vars': ['warn', {
         argsIgnorePattern: '^_',
         varsIgnorePattern: '^_',
@@ -107,11 +106,6 @@
       // Temporarily relax any usage while migrating types
       '@typescript-eslint/no-explicit-any': 'off',
       'no-console': 'warn',
-=======
-      '@typescript-eslint/no-unused-vars': 'off', // Too many unused vars in development
-      '@typescript-eslint/no-explicit-any': 'off', // Allow any types for now
-      'no-console': 'off', // Allow console statements in development
->>>>>>> 5274345b
       '@typescript-eslint/no-require-imports': 'off', // Allow require() in test files
       'no-useless-escape': 'off', // Allow escape characters in regex
       'react/no-unescaped-entities': 'off', // Allow quotes and apostrophes in JSX
