// @generated automatically by Diesel CLI.

diesel::table! {
    annotation_comments (id) {
        id -> Uuid,
        annotation_id -> Uuid,
        user_id -> Uuid,
        content -> Text,
        is_resolved -> Nullable<Bool>,
        created_at -> Nullable<Timestamptz>,
        updated_at -> Nullable<Timestamptz>,
    }
}

diesel::table! {
    audit_logs (id) {
        id -> Uuid,
        user_id -> Uuid,
        user_name -> Varchar,
        action -> Varchar,
        resource_type -> Varchar,
        resource_id -> Nullable<Varchar>,
        ip_address -> Nullable<Text>,
        user_agent -> Nullable<Text>,
        details -> Nullable<Jsonb>,
        created_at -> Timestamptz,
    }
}

diesel::table! {
    chart_annotations (id) {
        id -> Uuid,
        user_id -> Uuid,
        #[max_length = 255]
        series_id -> Nullable<Varchar>,
        chart_id -> Nullable<Uuid>,
        annotation_date -> Date,
        annotation_value -> Nullable<Numeric>,
        #[max_length = 255]
        title -> Varchar,
        description -> Nullable<Text>,
        #[max_length = 7]
        color -> Nullable<Varchar>,
        #[max_length = 20]
        annotation_type -> Nullable<Varchar>,
        is_visible -> Nullable<Bool>,
        is_pinned -> Nullable<Bool>,
        tags -> Nullable<Array<Nullable<Text>>>,
        created_at -> Nullable<Timestamptz>,
        updated_at -> Nullable<Timestamptz>,
    }
}

diesel::table! {
    chart_collaborators (id) {
        id -> Uuid,
        chart_id -> Uuid,
        user_id -> Uuid,
        invited_by -> Nullable<Uuid>,
        #[max_length = 20]
        role -> Nullable<Varchar>,
        permissions -> Nullable<Jsonb>,
        created_at -> Nullable<Timestamptz>,
        last_accessed_at -> Nullable<Timestamptz>,
    }
}

diesel::table! {
    crawl_attempts (id) {
        id -> Uuid,
        series_id -> Nullable<Uuid>,
        attempted_at -> Timestamptz,
        completed_at -> Nullable<Timestamptz>,
        crawl_method -> Varchar,
        crawl_url -> Nullable<Text>,
        http_status_code -> Nullable<Int4>,
        data_found -> Bool,
        new_data_points -> Nullable<Int4>,
        latest_data_date -> Nullable<Date>,
        data_freshness_hours -> Nullable<Int4>,
        success -> Bool,
        error_type -> Nullable<Varchar>,
        error_message -> Nullable<Text>,
        retry_count -> Nullable<Int4>,
        response_time_ms -> Nullable<Int4>,
        data_size_bytes -> Nullable<Int4>,
        rate_limit_remaining -> Nullable<Int4>,
        user_agent -> Nullable<Text>,
        request_headers -> Nullable<Jsonb>,
        response_headers -> Nullable<Jsonb>,
        created_at -> Timestamptz,
        updated_at -> Timestamptz,
    }
}

diesel::table! {
    countries (id) {
        id -> Uuid,
        #[max_length = 3]
        iso_code -> Varchar,
        #[max_length = 2]
        iso_code_2 -> Varchar,
        #[max_length = 255]
        name -> Varchar,
        #[max_length = 100]
        region -> Varchar,
        #[max_length = 100]
        sub_region -> Nullable<Varchar>,
        #[max_length = 50]
        income_group -> Nullable<Varchar>,
        population -> Nullable<Int8>,
        gdp_usd -> Nullable<Numeric>,
        gdp_per_capita_usd -> Nullable<Numeric>,
        latitude -> Nullable<Numeric>,
        longitude -> Nullable<Numeric>,
        #[max_length = 3]
        currency_code -> Nullable<Varchar>,
        is_active -> Bool,
        created_at -> Timestamptz,
        updated_at -> Timestamptz,
    }
}

diesel::table! {
    country_correlations (id) {
        id -> Uuid,
        country_a_id -> Uuid,
        country_b_id -> Uuid,
        #[max_length = 100]
        indicator_category -> Varchar,
        correlation_coefficient -> Numeric,
        time_period_start -> Date,
        time_period_end -> Date,
        sample_size -> Int4,
        p_value -> Nullable<Numeric>,
        is_significant -> Bool,
        calculated_at -> Timestamptz,
    }
}

diesel::table! {
    crawl_queue (id) {
        id -> Uuid,
        #[max_length = 50]
        source -> Varchar,
        #[max_length = 255]
        series_id -> Varchar,
        priority -> Int4,
        #[max_length = 20]
        status -> Varchar,
        retry_count -> Int4,
        max_retries -> Int4,
        error_message -> Nullable<Text>,
        created_at -> Timestamptz,
        updated_at -> Timestamptz,
        scheduled_for -> Nullable<Timestamptz>,
        #[max_length = 100]
        locked_by -> Nullable<Varchar>,
        locked_at -> Nullable<Timestamptz>,
    }
}

diesel::table! {
    data_points (id) {
        id -> Uuid,
        series_id -> Uuid,
        date -> Date,
        value -> Nullable<Numeric>,
        revision_date -> Date,
        is_original_release -> Bool,
        created_at -> Timestamptz,
        updated_at -> Timestamptz,
    }
}

diesel::table! {
    data_sources (id) {
        id -> Uuid,
        #[max_length = 255]
        name -> Varchar,
        description -> Nullable<Text>,
        #[max_length = 500]
        base_url -> Varchar,
        api_key_required -> Bool,
        rate_limit_per_minute -> Int4,
        created_at -> Timestamptz,
        updated_at -> Timestamptz,
        is_visible -> Bool,
        is_enabled -> Bool,
        requires_admin_approval -> Bool,
        crawl_frequency_hours -> Int4,
        last_crawl_at -> Nullable<Timestamptz>,
        #[max_length = 50]
        crawl_status -> Nullable<Varchar>,
        crawl_error_message -> Nullable<Text>,
        #[max_length = 500]
        api_documentation_url -> Nullable<Varchar>,
    }
}

diesel::table! {
    economic_series (id) {
        id -> Uuid,
        source_id -> Uuid,
        #[max_length = 255]
        external_id -> Varchar,
        #[max_length = 500]
        title -> Varchar,
        description -> Nullable<Text>,
        #[max_length = 100]
        units -> Nullable<Varchar>,
        #[max_length = 50]
        frequency -> Varchar,
        #[max_length = 100]
        seasonal_adjustment -> Nullable<Varchar>,
        last_updated -> Nullable<Timestamptz>,
        start_date -> Nullable<Date>,
        end_date -> Nullable<Date>,
        is_active -> Bool,
        created_at -> Timestamptz,
        updated_at -> Timestamptz,
        first_discovered_at -> Nullable<Timestamptz>,
        last_crawled_at -> Nullable<Timestamptz>,
        first_missing_date -> Nullable<Date>,
        #[max_length = 50]
        crawl_status -> Nullable<Varchar>,
        crawl_error_message -> Nullable<Text>,
    }
}

diesel::table! {
    event_country_impacts (id) {
        id -> Uuid,
        event_id -> Uuid,
        country_id -> Uuid,
        #[max_length = 50]
        impact_type -> Varchar,
        impact_magnitude -> Nullable<Numeric>,
        impact_duration_days -> Nullable<Int4>,
        recovery_time_days -> Nullable<Int4>,
        confidence_score -> Nullable<Numeric>,
        created_at -> Timestamptz,
    }
}

diesel::table! {
    global_economic_events (id) {
        id -> Uuid,
        #[max_length = 500]
        name -> Varchar,
        description -> Nullable<Text>,
        #[max_length = 50]
        event_type -> Varchar,
        #[max_length = 20]
        severity -> Varchar,
        start_date -> Date,
        end_date -> Nullable<Date>,
        primary_country_id -> Nullable<Uuid>,
        affected_regions -> Nullable<Array<Nullable<Text>>>,
        economic_impact_score -> Nullable<Numeric>,
        created_at -> Timestamptz,
        updated_at -> Timestamptz,
    }
}

diesel::table! {
    global_economic_indicators (id) {
        id -> Uuid,
        country_id -> Uuid,
        #[max_length = 50]
        indicator_code -> Varchar,
        #[max_length = 500]
        indicator_name -> Varchar,
        #[max_length = 100]
        category -> Varchar,
        #[max_length = 100]
        subcategory -> Nullable<Varchar>,
        #[max_length = 50]
        unit -> Nullable<Varchar>,
        #[max_length = 20]
        frequency -> Varchar,
        created_at -> Timestamptz,
        updated_at -> Timestamptz,
    }
}

diesel::table! {
    global_indicator_data (id) {
        id -> Uuid,
        indicator_id -> Uuid,
        date -> Date,
        value -> Nullable<Numeric>,
        is_preliminary -> Bool,
        #[max_length = 50]
        data_source -> Varchar,
        created_at -> Timestamptz,
    }
}

diesel::table! {
    leading_indicators (id) {
        id -> Uuid,
        leading_country_id -> Uuid,
        following_country_id -> Uuid,
        #[max_length = 100]
        indicator_category -> Varchar,
        lead_time_months -> Int4,
        correlation_strength -> Numeric,
        predictive_accuracy -> Nullable<Numeric>,
        time_period_start -> Date,
        time_period_end -> Date,
        calculated_at -> Timestamptz,
    }
}

diesel::table! {
    series_metadata (id) {
        id -> Uuid,
        source_id -> Uuid,
        #[max_length = 255]
        external_id -> Varchar,
        #[max_length = 500]
        title -> Varchar,
        description -> Nullable<Text>,
        #[max_length = 100]
        units -> Nullable<Varchar>,
        #[max_length = 50]
        frequency -> Nullable<Varchar>,
        #[max_length = 100]
        geographic_level -> Nullable<Varchar>,
        data_url -> Nullable<Text>,
        api_endpoint -> Nullable<Text>,
        last_discovered_at -> Nullable<Timestamptz>,
        is_active -> Bool,
        created_at -> Nullable<Timestamptz>,
        updated_at -> Nullable<Timestamptz>,
    }
}

diesel::table! {
    trade_relationships (id) {
        id -> Uuid,
        exporter_country_id -> Uuid,
        importer_country_id -> Uuid,
        #[max_length = 20]
        trade_flow_type -> Varchar,
        year -> Int4,
        export_value_usd -> Nullable<Numeric>,
        import_value_usd -> Nullable<Numeric>,
        trade_balance_usd -> Nullable<Numeric>,
        trade_intensity -> Nullable<Numeric>,
        created_at -> Timestamptz,
    }
}

diesel::table! {
    user_sessions (id) {
        id -> Uuid,
        user_id -> Uuid,
        #[max_length = 255]
        token_hash -> Varchar,
        expires_at -> Timestamptz,
        created_at -> Timestamptz,
        last_used_at -> Timestamptz,
        user_agent -> Nullable<Text>,
        ip_address -> Nullable<Text>,
    }
}

diesel::table! {
    security_events (id) {
        id -> Uuid,
        event_type -> Varchar,
        user_id -> Nullable<Uuid>,
        user_email -> Nullable<Varchar>,
        severity -> Varchar,
        ip_address -> Nullable<Text>,
        user_agent -> Nullable<Text>,
        description -> Text,
        metadata -> Nullable<Jsonb>,
        resolved -> Bool,
        resolved_by -> Nullable<Uuid>,
        resolved_at -> Nullable<Timestamptz>,
        created_at -> Timestamptz,
    }
}

diesel::table! {
    users (id) {
        id -> Uuid,
        #[max_length = 255]
        email -> Varchar,
        #[max_length = 255]
        name -> Varchar,
        avatar_url -> Nullable<Text>,
        #[max_length = 50]
        provider -> Varchar,
        #[max_length = 255]
        provider_id -> Nullable<Varchar>,
        #[max_length = 255]
        password_hash -> Nullable<Varchar>,
        #[max_length = 50]
        role -> Varchar,
        #[max_length = 255]
        organization -> Nullable<Varchar>,
        #[max_length = 20]
        theme -> Varchar,
        #[max_length = 50]
        default_chart_type -> Varchar,
        notifications_enabled -> Bool,
        collaboration_enabled -> Bool,
        is_active -> Bool,
        email_verified -> Bool,
        created_at -> Timestamptz,
        updated_at -> Timestamptz,
        last_login_at -> Nullable<Timestamptz>,
    }
}

diesel::joinable!(annotation_comments -> chart_annotations (annotation_id));
diesel::joinable!(annotation_comments -> users (user_id));
diesel::joinable!(audit_logs -> users (user_id));
diesel::joinable!(chart_annotations -> users (user_id));
diesel::joinable!(data_points -> economic_series (series_id));
diesel::joinable!(economic_series -> data_sources (source_id));
diesel::joinable!(event_country_impacts -> countries (country_id));
diesel::joinable!(event_country_impacts -> global_economic_events (event_id));
diesel::joinable!(global_economic_events -> countries (primary_country_id));
diesel::joinable!(global_economic_indicators -> countries (country_id));
diesel::joinable!(global_indicator_data -> global_economic_indicators (indicator_id));
<<<<<<< HEAD
=======
diesel::joinable!(series_metadata -> data_sources (source_id));
diesel::joinable!(user_data_source_preferences -> data_sources (data_source_id));
diesel::joinable!(user_data_source_preferences -> users (user_id));
>>>>>>> db261ba1
diesel::joinable!(user_sessions -> users (user_id));
diesel::joinable!(security_events -> users (user_id));

diesel::allow_tables_to_appear_in_same_query!(
    annotation_comments,
    audit_logs,
    chart_annotations,
    chart_collaborators,
    countries,
    country_correlations,
    crawl_attempts,
    crawl_queue,
    data_points,
    data_sources,
    economic_series,
    event_country_impacts,
    global_economic_events,
    global_economic_indicators,
    global_indicator_data,
    leading_indicators,
<<<<<<< HEAD
    security_events,
=======
    series_metadata,
>>>>>>> db261ba1
    trade_relationships,
    user_sessions,
    users,
);<|MERGE_RESOLUTION|>--- conflicted
+++ resolved
@@ -428,12 +428,7 @@
 diesel::joinable!(global_economic_events -> countries (primary_country_id));
 diesel::joinable!(global_economic_indicators -> countries (country_id));
 diesel::joinable!(global_indicator_data -> global_economic_indicators (indicator_id));
-<<<<<<< HEAD
-=======
 diesel::joinable!(series_metadata -> data_sources (source_id));
-diesel::joinable!(user_data_source_preferences -> data_sources (data_source_id));
-diesel::joinable!(user_data_source_preferences -> users (user_id));
->>>>>>> db261ba1
 diesel::joinable!(user_sessions -> users (user_id));
 diesel::joinable!(security_events -> users (user_id));
 
@@ -454,11 +449,8 @@
     global_economic_indicators,
     global_indicator_data,
     leading_indicators,
-<<<<<<< HEAD
     security_events,
-=======
     series_metadata,
->>>>>>> db261ba1
     trade_relationships,
     user_sessions,
     users,
