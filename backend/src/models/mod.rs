--- conflicted
+++ resolved
@@ -1,8 +1,5 @@
-<<<<<<< HEAD
 pub mod admin;
-=======
 pub mod crawl_attempt;
->>>>>>> 5318520f
 pub mod crawl_queue;
 pub mod data_point;
 pub mod data_source;
