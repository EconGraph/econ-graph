// Copyright (c) 2024 EconGraph. All rights reserved.
// Licensed under the Microsoft Reference Source License (MS-RSL).
// See LICENSE file for complete terms and conditions.

use async_graphql::http::{playground_source, GraphQLPlaygroundConfig};
use async_graphql_warp::GraphQLResponse;
use serde_json::json;
use std::convert::Infallible;
use std::sync::Arc;
use tokio::signal;
use tracing::info;
use warp::Filter;

mod auth;
mod config;
mod database;
mod error;
mod graphql;
mod mcp_server;
mod metrics;
mod metrics_enhanced;
mod metrics_service;
mod models;
mod schema;
mod services;

#[cfg(test)]
mod test_utils;


use auth::routes::auth_routes;
use auth::services::AuthService;
use config::Config;
use database::{initialize_database, DatabasePool};
use error::{AppError, AppResult};
use graphql::schema::create_schema_with_data;
// use services::crawler::start_crawler; // TODO: Implement start_crawler function

#[derive(Clone)]
pub struct AppState {
    pub pool: DatabasePool,
    pub schema: async_graphql::Schema<
        graphql::query::Query,
        graphql::mutation::Mutation,
        async_graphql::EmptySubscription,
    >,
}

async fn graphql_handler(
    schema: async_graphql::Schema<
        graphql::query::Query,
        graphql::mutation::Mutation,
        async_graphql::EmptySubscription,
    >,
    request: async_graphql::Request,
) -> Result<GraphQLResponse, Infallible> {
    let start_time = std::time::Instant::now();

    // Extract operation info for metrics before consuming request
    let operation_name_clone = request.operation_name.clone();
    let operation_type = operation_name_clone.as_deref().unwrap_or("unknown");
    let operation_name = operation_name_clone.as_deref().unwrap_or("anonymous");

    let response = schema.execute(request).await;
    let duration = start_time.elapsed().as_secs_f64();

    // Record GraphQL metrics
    metrics::record_graphql_query(
        operation_type,
        operation_name,
        duration,
        1.0, // Basic complexity for now
    );

    Ok(GraphQLResponse::from(response))
}

async fn graphql_playground() -> Result<impl warp::Reply, Infallible> {
    Ok(warp::reply::html(playground_source(
        GraphQLPlaygroundConfig::new("/graphql"),
    )))
}

async fn health_check() -> Result<impl warp::Reply, Infallible> {
    // Record health check metrics
    metrics::record_http_request("GET", "/health", 200, 0.0);

    Ok(warp::reply::json(&json!({
        "status": "healthy",
        "service": "econ-graph-backend",
        "version": env!("CARGO_PKG_VERSION")
    })))
}

async fn root_handler() -> Result<impl warp::Reply, Infallible> {
    // Record root endpoint metrics
    metrics::record_http_request("GET", "/", 200, 0.0);

    let html = r#"
<!DOCTYPE html>
<html>
<head>
    <title>EconGraph API</title>
    <style>
        body { font-family: Arial, sans-serif; margin: 40px; background: #f5f5f5; }
        .container { max-width: 800px; margin: 0 auto; background: white; padding: 40px; border-radius: 8px; box-shadow: 0 2px 10px rgba(0,0,0,0.1); }
        h1 { color: #2c3e50; border-bottom: 3px solid #3498db; padding-bottom: 10px; }
        .endpoint { background: #ecf0f1; padding: 15px; margin: 10px 0; border-radius: 5px; border-left: 4px solid #3498db; }
        .method { font-weight: bold; color: #27ae60; }
        a { color: #3498db; text-decoration: none; }
        a:hover { text-decoration: underline; }
        .status { color: #27ae60; font-weight: bold; }
    </style>
</head>
<body>
    <div class="container">
        <h1>🏢 EconGraph API Server</h1>
        <p class="status">✅ Server is running and healthy!</p>

        <h2>📊 Available Endpoints</h2>

        <div class="endpoint">
            <div><span class="method">POST/GET</span> <code>/graphql</code></div>
            <p>GraphQL endpoint for economic data queries and mutations</p>
        </div>

        <div class="endpoint">
            <div><span class="method">GET</span> <code>/playground</code></div>
            <p><a href="/playground">Interactive GraphQL Playground</a> - Test queries and explore the schema</p>
        </div>

        <div class="endpoint">
            <div><span class="method">GET</span> <code>/health</code></div>
            <p><a href="/health">Health check endpoint</a> - API status and version info</p>
        </div>

        <div class="endpoint">
            <div><span class="method">GET</span> <code>/metrics</code></div>
            <p><a href="/metrics">Prometheus metrics endpoint</a> - Application metrics for monitoring</p>
        </div>

        <div class="endpoint">
            <div><span class="method">POST</span> <code>/mcp</code></div>
            <p>MCP (Model Context Protocol) server endpoint - AI model integration for economic data access</p>
        </div>

        <h2>🚀 Quick Start</h2>
        <p>Visit the <a href="/playground">GraphQL Playground</a> to start exploring economic data!</p>

        <h2>📈 Features</h2>
        <ul>
            <li><strong>Economic Data API</strong> - Access to FRED, BLS, and other economic data sources</li>
            <li><strong>Full-Text Search</strong> - Intelligent search with spelling correction and synonyms</li>
            <li><strong>Real-Time Collaboration</strong> - Chart annotations, comments, and sharing</li>
            <li><strong>Professional Analytics</strong> - Bloomberg Terminal-level functionality</li>
            <li><strong>Data Transformations</strong> - Growth rates, differences, logarithmic scaling</li>
        </ul>

        <p><em>Version: {}</em></p>
    </div>
</body>
</html>
    "#;

    Ok(warp::reply::html(
        html.replace("{}", env!("CARGO_PKG_VERSION")),
    ))
}

#[tokio::main]
async fn main() -> AppResult<()> {
    // Initialize tracing with more detailed output
    tracing_subscriber::fmt()
        .with_max_level(tracing::Level::INFO)
        .with_target(false)
        .with_thread_ids(true)
        .with_thread_names(true)
        .init();

    info!(
        "🚀 Starting EconGraph Backend Server v{}",
        env!("CARGO_PKG_VERSION")
    );

    // Log environment variables (non-sensitive ones)
    info!("🔧 Environment Configuration:");
    info!(
        "  - RUST_LOG: {:?}",
        std::env::var("RUST_LOG").unwrap_or_else(|_| "not set".to_string())
    );
    info!(
        "  - BACKEND_PORT: {:?}",
        std::env::var("BACKEND_PORT").unwrap_or_else(|_| "not set".to_string())
    );
    info!(
        "  - FRONTEND_PORT: {:?}",
        std::env::var("FRONTEND_PORT").unwrap_or_else(|_| "not set".to_string())
    );
    info!(
        "  - DATABASE_URL: {:?}",
        if std::env::var("DATABASE_URL").is_ok() {
            "set"
        } else {
            "not set"
        }
    );
    info!(
        "  - JWT_SECRET: {:?}",
        if std::env::var("JWT_SECRET").is_ok() {
            "set"
        } else {
            "not set"
        }
    );

    // Load configuration
    info!("📋 Loading configuration from environment...");
    let config = Config::from_env().map_err(|e| {
        let error = AppError::ConfigError(format!("Failed to load configuration: {}", e));
        error.log_with_context("Application startup configuration loading");
        eprintln!("❌ Failed to load configuration: {}", e);
        error
    })?;

    info!("📊 Configuration loaded successfully:");
    info!("  - Server host: {}", config.server.host);
    info!("  - Server port: {}", config.server.port);
    info!("  - CORS origins: {:?}", config.cors.allowed_origins);
    info!("  - Database URL: {}", config.database_url);

<<<<<<< HEAD
    // Debug: Check environment variables that could affect database connection
    info!("🔍 Database connection environment variables:");
    info!("  - USER: {:?}", std::env::var("USER").ok());
    info!("  - PGUSER: {:?}", std::env::var("PGUSER").ok());
    info!("  - PGPASSWORD: {:?}", std::env::var("PGPASSWORD").is_ok());
    info!("  - PGDATABASE: {:?}", std::env::var("PGDATABASE").ok());
    info!("  - PGHOST: {:?}", std::env::var("PGHOST").ok());
    info!("  - PGPORT: {:?}", std::env::var("PGPORT").ok());

    // Debug: Network and container information
    info!("🔍 Network debugging:");
    info!("  - Container hostname: {:?}", std::env::var("HOSTNAME").ok());
    info!("  - Container environment: {:?}", std::env::var("CONTAINER").ok());

    // Debug: All environment variables containing DATABASE or PG
    info!("🔍 All environment variables containing 'DATABASE' or 'PG':");
    for (key, value) in std::env::vars() {
        if key.contains("DATABASE") || key.contains("PG") {
            info!("  - {}: {:?}", key, value);
        }
    }

    // Create database connection pool
    info!("🗄️  Creating database connection pool...");
    info!("  - Database URL: {}", config.database_url);

    let pool = create_pool(&config.database_url).await.map_err(|e| {
        let error = AppError::DatabaseError(format!("Failed to create database pool: {}", e));
        error.log_with_context("Application startup database pool creation");
        eprintln!("❌ Failed to create database pool: {}", e);
        error
    })?;

    info!("✅ Database connection pool created successfully");

    // Run migrations
    info!("🔄 Running database migrations...");
    database::run_migrations(&config.database_url)
        .await
        .map_err(|e| {
            let error = AppError::DatabaseError(format!("Failed to run migrations: {}", e));
            error.log_with_context("Application startup database migrations");
            eprintln!("❌ Failed to run migrations: {}", e);
            error
        })?;

    info!("✅ Database migrations completed successfully");
=======
    // Initialize database with connection testing
    let pool = initialize_database(&config.database_url).await?;
>>>>>>> b1e0865d

    // Create GraphQL schema
    let schema = create_schema_with_data(pool.clone());
    info!("🎯 GraphQL schema created");

    // Create authentication service
    let auth_service = AuthService::new(pool.clone())
        .map_err(|e| {
            error!("Failed to create authentication service: {}", e);
            e
        })?;
    info!("🔐 Authentication service created");

    // Initialize metrics
    info!("📊 Initializing Prometheus metrics...");
    let _metrics = &metrics::METRICS; // Initialize original metrics
    let _enhanced_metrics = &metrics_enhanced::METRICS; // Initialize enhanced metrics
    info!("✅ Prometheus metrics initialized");

    // Start metrics service for periodic updates
    info!("🔄 Starting metrics service...");
    metrics_service::start_metrics_service(Arc::new(pool.clone())).await
        .map_err(|e| {
            let error = AppError::DatabaseError(format!("Failed to start metrics service: {}", e));
            error.log_with_context("Application startup metrics service");
            eprintln!("❌ Failed to start metrics service: {}", e);
            error
        })?;
    info!("✅ Metrics service started successfully");

    // Start uptime counter task
    let uptime_task = tokio::spawn(async {
        let mut interval = tokio::time::interval(tokio::time::Duration::from_secs(60));
        loop {
            interval.tick().await;
            metrics::increment_uptime(60);
        }
    });

    // Start background crawler (if enabled in config)
    // For now, crawler is always enabled - in production this could be configurable
    info!("🕷️  Starting background crawler...");
    // TODO: Implement crawler startup
    // match start_crawler().await {
    //     Ok(_) => info!("✅ Background crawler started successfully"),
    //     Err(e) => {
    //         eprintln!("⚠️  Warning: Failed to start background crawler: {}", e);
    //         info!("⚠️  Background crawler failed to start, continuing without crawler");
    //     }
    // }
    info!("⚠️  Background crawler startup temporarily disabled");

    // Create Warp filters with configured CORS origins
    let cors = warp::cors()
        .allow_origins(config.cors.allowed_origins.clone())
        .allow_headers(vec!["content-type", "authorization"])
        .allow_methods(vec!["GET", "POST", "PUT", "DELETE", "OPTIONS"]);

    // GraphQL endpoint with authentication
    let pool_for_graphql = pool.clone();
    let graphql_filter = warp::path("graphql")
        .and(warp::header::headers_cloned())
        .and(async_graphql_warp::graphql(schema.clone()))
        .and_then(
            move |headers: warp::http::HeaderMap<warp::http::HeaderValue>,
                  (schema, request): (
                async_graphql::Schema<
                    graphql::query::Query,
                    graphql::mutation::Mutation,
                    async_graphql::EmptySubscription,
                >,
                async_graphql::Request,
            )| {
                let pool_for_graphql = pool_for_graphql.clone();
                async move {
                    // Extract JWT token from Authorization header
                    let user = if let Some(auth_header) = headers.get("authorization") {
                        if let Ok(auth_str) = std::str::from_utf8(auth_header.as_bytes()) {
                            if auth_str.starts_with("Bearer ") {
                                let token = auth_str.trim_start_matches("Bearer ");
                                // Validate token and get user
                                let auth_service = match crate::auth::services::AuthService::new(
                                    pool_for_graphql.clone(),
                                ) {
                                    Ok(service) => service,
                                    Err(e) => {
                                        error!("Failed to create auth service for GraphQL: {}", e);
                                        return Ok(Response::builder()
                                            .status(500)
                                            .body("Internal server error".into())
                                            .unwrap());
                                    }
                                };
                                match auth_service.verify_token(token) {
                                    Ok(claims) => crate::models::User::get_by_id(
                                        &pool_for_graphql,
                                        claims.sub.parse().unwrap_or_default(),
                                    )
                                    .await
                                    .ok(),
                                    Err(_) => None, // Invalid token, continue without user
                                }
                            } else {
                                None
                            }
                        } else {
                            None
                        }
                    } else {
                        None
                    };

                    // Create authenticated GraphQL context
                    let auth_context =
                        std::sync::Arc::new(graphql::context::GraphQLContext::new(user));
                    let auth_schema = graphql::schema::create_schema_with_auth(
                        pool_for_graphql.clone(),
                        auth_context,
                    );

                    Ok::<_, Infallible>(GraphQLResponse::from(auth_schema.execute(request).await))
                }
            },
        );

    // GraphQL Playground
    let playground_filter = warp::path("playground")
        .and(warp::get())
        .and_then(graphql_playground);

    // Health check
    let health_filter = warp::path("health").and(warp::get()).and_then(health_check);

    // Metrics endpoint for Prometheus
    let metrics_filter = warp::path("metrics")
        .and(warp::get())
        .and_then(metrics_enhanced::metrics_handler);

    // Root endpoint
    let root_filter = warp::path::end().and(warp::get()).and_then(root_handler);

    // Authentication routes
    let auth_filter = auth_routes(auth_service);

    // MCP Server routes
    let mcp_server = Arc::new(mcp_server::EconGraphMcpServer::new(Arc::new(pool.clone())));

    // Create a simple MCP handler that doesn't rely on complex filter chaining
    let mcp_handler = {
        let server = mcp_server.clone();
        move |body: warp::hyper::body::Bytes| {
            let server = server.clone();
            async move { mcp_server::mcp_handler(body, server).await }
        }
    };

    let mcp_filter = warp::path("mcp")
        .and(warp::post())
        .and(warp::body::bytes())
        .and_then(mcp_handler);

    // Combine all routes
    let routes = root_filter
        .or(graphql_filter)
        .or(playground_filter)
        .or(health_filter)
        .or(metrics_filter)
        .or(auth_filter)
        .or(mcp_filter)
        .with(cors)
        .with(warp::trace::request());

    // Initialize metrics
    info!("📊 Initializing Prometheus metrics...");
    let _metrics = &metrics::METRICS; // Initialize metrics
    info!("✅ Prometheus metrics initialized");

    let port = config.server.port;
    info!("🌐 Server starting on http://0.0.0.0:{}", port);
    info!(
        "🎮 GraphQL Playground available at http://localhost:{}/playground",
        port
    );
    info!(
        "❤️  Health check available at http://localhost:{}/health",
        port
    );
    info!(
        "📊 Prometheus metrics available at http://localhost:{}/metrics",
        port
    );
    info!("🔗 API endpoints:");
    info!("  - POST/GET /graphql - GraphQL API");
    info!("  - GET /playground - GraphQL Playground");
    info!("  - GET /health - Health check");
    info!("  - GET /metrics - Prometheus metrics");
    info!("  - GET / - API documentation");

    // Start the server
    info!("🚀 Starting HTTP server...");
    let (_, server) =
        warp::serve(routes).bind_with_graceful_shutdown(([0, 0, 0, 0], port), async {
            signal::ctrl_c().await.expect("Failed to listen for ctrl+c");
            info!("🛑 Received shutdown signal, gracefully shutting down...");
        });

    info!("✅ Server is now running and accepting connections!");
    server.await;

    info!("✅ Server shutdown complete");
    Ok(())
}<|MERGE_RESOLUTION|>--- conflicted
+++ resolved
@@ -228,7 +228,6 @@
     info!("  - CORS origins: {:?}", config.cors.allowed_origins);
     info!("  - Database URL: {}", config.database_url);
 
-<<<<<<< HEAD
     // Debug: Check environment variables that could affect database connection
     info!("🔍 Database connection environment variables:");
     info!("  - USER: {:?}", std::env::var("USER").ok());
@@ -251,35 +250,11 @@
         }
     }
 
-    // Create database connection pool
-    info!("🗄️  Creating database connection pool...");
-    info!("  - Database URL: {}", config.database_url);
-
-    let pool = create_pool(&config.database_url).await.map_err(|e| {
-        let error = AppError::DatabaseError(format!("Failed to create database pool: {}", e));
-        error.log_with_context("Application startup database pool creation");
-        eprintln!("❌ Failed to create database pool: {}", e);
-        error
+    // Initialize database with connection testing
+    let pool = initialize_database(&config.database_url).await.map_err(|e| {
+        eprintln!("❌ Failed to initialize database: {}", e);
+        e
     })?;
-
-    info!("✅ Database connection pool created successfully");
-
-    // Run migrations
-    info!("🔄 Running database migrations...");
-    database::run_migrations(&config.database_url)
-        .await
-        .map_err(|e| {
-            let error = AppError::DatabaseError(format!("Failed to run migrations: {}", e));
-            error.log_with_context("Application startup database migrations");
-            eprintln!("❌ Failed to run migrations: {}", e);
-            error
-        })?;
-
-    info!("✅ Database migrations completed successfully");
-=======
-    // Initialize database with connection testing
-    let pool = initialize_database(&config.database_url).await?;
->>>>>>> b1e0865d
 
     // Create GraphQL schema
     let schema = create_schema_with_data(pool.clone());
