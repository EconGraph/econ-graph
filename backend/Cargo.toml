[package]
name = "econ-graph-backend"
version = "0.1.0"
edition = "2021"
license = "MS-PL"

[dependencies]
# Web framework
warp = { version = "0.3", features = ["tls"] }
tokio-stream = "0.1"

# Async runtime
tokio = { version = "1.0", features = ["full"] }

# Database
diesel = { version = "=2.2.12", features = ["postgres", "chrono", "uuid", "numeric", "serde_json"] }
diesel-async = { version = "=0.5.2", features = ["postgres", "bb8"] }
bb8 = "=0.8.6"

# Serialization
serde = { version = "1.0", features = ["derive"] }
serde_json = "1.0"

# GraphQL
async-graphql = { version = "7.0", features = ["chrono", "uuid", "bigdecimal"] }
async-graphql-warp = "7.0"
dataloader = { version = "0.18", default-features = false, features = ["runtime-tokio"] }

# Date/Time
chrono = { version = "0.4", features = ["serde"] }

# UUID
uuid = { version = "1.0", features = ["v4", "serde"] }

# Decimal handling
rust_decimal = { version = "1.30", features = ["serde-with-str"] }

# HTTP client for crawling
reqwest = { version = "0.12", features = ["json", "stream"] }

# Logging
tracing = "0.1"
tracing-subscriber = { version = "0.3", features = ["env-filter"] }
tracing-test = "0.2"

# Configuration
config = "0.14"

# Environment
dotenvy = "0.15"

# URL parsing
url = "2.5"

# Error handling
anyhow = "1.0"
thiserror = "1.0"

# Metrics and monitoring
prometheus = "0.14"
once_cell = "1.19"

# Validation
validator = { version = "0.19", features = ["derive"] }

# Decimal handling for financial data
bigdecimal = { version = "=0.4.1", features = ["serde"] }

# CSV parsing for data feeds
csv = "1.3"

# Authentication and security
bcrypt = "0.15"
jsonwebtoken = "9.2"

# OAuth clients
oauth2 = "4.4"

# Cron job scheduling
tokio-cron-scheduler = "0.9"

# Async trait support
async-trait = "0.1"

# Diesel migrations
diesel_migrations = "=2.2.0"

<<<<<<< HEAD
# MCP Server
rust-mcp-sdk = "0.1"
rust-mcp-schema = "0.1"
=======
# CLI argument parsing
clap = { version = "4.0", features = ["derive"] }

# Random number generation
rand = "0.8"

# Metrics and monitoring
prometheus = "0.14"

# Lazy static initialization
once_cell = "1.19"

[[bin]]
name = "econ-graph-backend"
path = "src/main.rs"

[[bin]]
name = "crawler"
path = "src/bin/crawler.rs"
>>>>>>> db261ba1

[dev-dependencies]
# Testing
tokio-test = "0.4"
mockito = "1.2"
tempfile = "3.8"

# Integration testing with real databases
testcontainers = { version = "0.25", features = ["blocking"] }
testcontainers-modules = { version = "0.13", features = ["postgres"] }

# Additional testing utilities
serial_test = "3.0"
once_cell = "1.19"
# Warp already included above
futures = "0.3.31"
rust_decimal_macros = "1.37.1"<|MERGE_RESOLUTION|>--- conflicted
+++ resolved
@@ -85,22 +85,16 @@
 # Diesel migrations
 diesel_migrations = "=2.2.0"
 
-<<<<<<< HEAD
 # MCP Server
 rust-mcp-sdk = "0.1"
 rust-mcp-schema = "0.1"
-=======
+
 # CLI argument parsing
 clap = { version = "4.0", features = ["derive"] }
 
 # Random number generation
 rand = "0.8"
 
-# Metrics and monitoring
-prometheus = "0.14"
-
-# Lazy static initialization
-once_cell = "1.19"
 
 [[bin]]
 name = "econ-graph-backend"
@@ -109,7 +103,6 @@
 [[bin]]
 name = "crawler"
 path = "src/bin/crawler.rs"
->>>>>>> db261ba1
 
 [dev-dependencies]
 # Testing
