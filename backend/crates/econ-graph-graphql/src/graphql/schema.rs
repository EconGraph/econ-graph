--- conflicted
+++ resolved
@@ -14,15 +14,12 @@
 /// GraphQL context containing shared resources
 #[derive(Clone)]
 pub struct GraphQLContext {
-<<<<<<< HEAD
     /// Database connection pool
     pub pool: Arc<DatabasePool>,
+    /// DataLoaders for efficient N+1 query prevention
+    pub data_loaders: Arc<DataLoaders>,
     /// Security middleware
     pub security: Arc<SecurityMiddleware>,
-=======
-    /// DataLoaders for efficient N+1 query prevention
-    pub data_loaders: Arc<DataLoaders>,
->>>>>>> 16fe8afe
 }
 
 /// Create a new GraphQL schema with the provided context
@@ -47,16 +44,16 @@
 ///     Ok(())
 /// }
 /// ```
-<<<<<<< HEAD
-pub fn create_schema(pool: Arc<DatabasePool>) -> Schema<Query, Mutation, EmptySubscription> {
+pub fn create_schema(pool: DatabasePool) -> Schema<Query, Mutation, EmptySubscription> {
+    let pool_arc = Arc::new(pool.clone());
+    let data_loaders = Arc::new(DataLoaders::new(pool.clone()));
     let security_config = SecurityConfig::default();
     let security = Arc::new(SecurityMiddleware::new(security_config));
-    let context = GraphQLContext { pool, security };
-=======
-pub fn create_schema(pool: DatabasePool) -> Schema<Query, Mutation, EmptySubscription> {
-    let data_loaders = Arc::new(DataLoaders::new(pool.clone()));
-    let context = GraphQLContext { data_loaders };
->>>>>>> 16fe8afe
+    let context = GraphQLContext {
+        pool: pool_arc,
+        data_loaders,
+        security,
+    };
 
     Schema::build(Query, Mutation, EmptySubscription)
         .data(context)
@@ -76,14 +73,15 @@
     pool: DatabasePool,
     additional_data: T,
 ) -> Schema<Query, Mutation, EmptySubscription> {
-<<<<<<< HEAD
+    let pool_arc = Arc::new(pool.clone());
+    let data_loaders = Arc::new(DataLoaders::new(pool.clone()));
     let security_config = SecurityConfig::default();
     let security = Arc::new(SecurityMiddleware::new(security_config));
-    let context = GraphQLContext { pool, security };
-=======
-    let data_loaders = Arc::new(DataLoaders::new(pool.clone()));
-    let context = GraphQLContext { data_loaders };
->>>>>>> 16fe8afe
+    let context = GraphQLContext {
+        pool: pool_arc,
+        data_loaders,
+        security,
+    };
 
     Schema::build(Query, Mutation, EmptySubscription)
         .data(context)
