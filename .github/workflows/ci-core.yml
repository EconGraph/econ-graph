--- conflicted
+++ resolved
@@ -269,7 +269,7 @@
 
     - name: Run chart API tests
       working-directory: chart-api-service
-      run: npm run test:coverage
+      run: npm test
 
     - name: Test chart API endpoints
       run: |
@@ -1254,48 +1254,6 @@
       env:
         DATABASE_URL: postgresql://postgres:password@localhost:5444/econ_graph_test
 
-  admin-frontend-tests:
-    name: Admin Frontend Tests
-    runs-on: ubuntu-latest
-    timeout-minutes: 60
-    if: github.event_name == 'pull_request' || github.event_name == 'workflow_dispatch'
-
-    steps:
-    - name: Checkout code
-      uses: actions/checkout@v4
-      with:
-        ref: ${{ github.event.inputs.branch || github.ref }}
-
-    - name: Setup Node.js
-      uses: actions/setup-node@v4
-      with:
-        node-version: '20'
-        cache: 'npm'
-        cache-dependency-path: admin-frontend/package-lock.json
-
-    - name: Install admin frontend dependencies
-      working-directory: admin-frontend
-      run: npm ci
-
-    - name: Run admin frontend linting
-      working-directory: admin-frontend
-      run: npm run lint
-
-    - name: Run admin frontend type checking
-      working-directory: admin-frontend
-      run: npm run typecheck
-
-    - name: Run admin frontend unit tests
-      working-directory: admin-frontend
-      run: npm run test:run -- --coverage --reporter=verbose --exclude="tests/**/*.spec.ts"
-
-    - name: Upload admin frontend test coverage
-      uses: actions/upload-artifact@v4
-      with:
-        name: admin-frontend-coverage-${{ github.sha }}
-        path: admin-frontend/coverage/
-        retention-days: 7
-
   frontend-tests:
     name: Frontend Tests
     runs-on: ubuntu-latest
@@ -1328,19 +1286,11 @@
 
     - name: Run tests (parallel)
       working-directory: frontend
-<<<<<<< HEAD
-      run: npm run test:coverage -- --exclude="**/ChartCollaborationConnected*|**/ChartCollaboration*|**/ProfessionalChart*|**/InteractiveChartWithCollaboration*"
-
-    - name: Run problematic tests (serial)
-      working-directory: frontend
-      run: npm run test:coverage -- --include="**/ChartCollaborationConnected*|**/ChartCollaboration*|**/ProfessionalChart*|**/InteractiveChartWithCollaboration*"
-=======
       run: npm test -- --coverage
 
     - name: Run problematic tests (serial)
       working-directory: frontend
       run: npm run test:serial -- --testNamePattern="ChartCollaborationConnected|ChartCollaboration|ProfessionalChart|InteractiveChartWithCollaboration" --coverage
->>>>>>> ca098ece
 
   quality-checks:
     name: Quality Checks
@@ -1392,14 +1342,6 @@
       working-directory: frontend
       run: npm ci
 
-    - name: Install admin-frontend dependencies
-      working-directory: admin-frontend
-      run: npm ci
-
-    - name: Install admin-frontend dependencies
-      working-directory: admin-frontend
-      run: npm ci
-
     - name: Run frontend formatting check
       working-directory: frontend
       run: npm run prettier-check
@@ -1407,10 +1349,6 @@
     - name: Run frontend linting
       working-directory: frontend
       run: npm run lint
-
-    - name: Run frontend JSDoc validation
-      working-directory: frontend
-      run: npx eslint "src/**/*.{ts,tsx}" --rule "jsdoc/require-jsdoc:warn" --max-warnings 600
 
   security-audit:
     name: Security Audit
@@ -1464,14 +1402,6 @@
       run: npm audit --audit-level moderate
       working-directory: frontend
 
-    - name: Install admin-frontend dependencies
-      working-directory: admin-frontend
-      run: npm ci
-
-    - name: Run admin-frontend npm security audit
-      run: npm audit --audit-level moderate
-      working-directory: admin-frontend
-
   license-compliance:
     name: License Compliance Check
     runs-on: ubuntu-latest
@@ -1530,11 +1460,6 @@
         echo "🔍 Checking frontend license compliance with license-checker..."
         license-checker --config .license-checker.json
         echo "✅ Frontend license compliance check passed"
-
-        echo "🔍 Checking admin-frontend license compliance with license-checker..."
-        cd ../admin-frontend
-        license-checker --config ../frontend/.license-checker.json
-        echo "✅ Admin frontend license compliance check passed"
       working-directory: frontend
 
     - name: 📋 Generate License Report
@@ -1547,16 +1472,10 @@
         cargo deny check licenses --format json > backend-licenses.json || true
         echo "Backend license check completed"
 
-        # Generate frontend license report (run from repo root using shared config)
+        # Generate frontend license report
         echo "Generating frontend license report..."
-        license-checker --config frontend/.license-checker.json --json > frontend-licenses.json || true
+        license-checker --config .license-checker.json --json > frontend-licenses.json || true
         echo "Frontend license check completed"
-
-        # Generate admin-frontend license report (use shared config path)
-        echo "Generating admin-frontend license report..."
-        cd admin-frontend
-        license-checker --config ../frontend/.license-checker.json --json > admin-frontend-licenses.json || true
-        echo "Admin frontend license check completed"
 
         echo "✅ License compliance check completed successfully"
 
@@ -1567,7 +1486,6 @@
         path: |
           backend-licenses.json
           frontend-licenses.json
-          admin-frontend/admin-frontend-licenses.json
 
   backend-integration-tests:
     name: Backend Integration Tests
@@ -1661,13 +1579,46 @@
 
     - name: Run frontend integration tests
       working-directory: frontend
-<<<<<<< HEAD
-      run: npm run test:coverage
-=======
       run: npm test -- --coverage
->>>>>>> ca098ece
       env:
         REACT_APP_GRAPHQL_ENDPOINT: http://localhost:51249/graphql
+
+  e2e-container-build:
+    name: Build E2E Test Containers
+    runs-on: ubuntu-latest
+    timeout-minutes: 90
+    needs: [frontend-integration-tests]
+
+    steps:
+    - name: Checkout code
+      uses: actions/checkout@v4
+      with:
+        ref: ${{ github.event.inputs.branch || github.ref }}
+
+    - name: Set up Docker Buildx
+      uses: docker/setup-buildx-action@v3
+
+    - name: Build standard E2E container
+      run: |
+        docker build -f ci/docker/e2e/Dockerfile -t econ-graph-e2e:latest .
+        docker save econ-graph-e2e:latest | gzip > e2e-container.tar.gz
+
+    - name: Build mobile E2E container
+      run: |
+        # Mobile container depends on the standard container being built first
+        # Verify the standard container is available
+        docker images | grep econ-graph-e2e
+        docker build -f ci/docker/e2e/Dockerfile.mobile -t econ-graph-e2e-mobile:latest .
+        docker save econ-graph-e2e-mobile:latest | gzip > e2e-mobile-container.tar.gz
+
+    - name: Upload E2E containers
+      uses: actions/upload-artifact@v4
+      with:
+        name: e2e-containers-standard
+        path: |
+          e2e-container.tar.gz
+          e2e-mobile-container.tar.gz
+        retention-days: 1
 
   e2e-container-build-optimized:
     name: Build Optimized E2E Test Containers
