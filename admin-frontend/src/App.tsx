/**
 * Main Admin Application Component
 *
 * Features:
 * - Apollo GraphQL client integration
 * - Real-time crawler monitoring
 * - Navigation between admin sections
 * - Authentication and role-based access
 */

import React, { useState } from "react";
import {
  Box,
  Typography,
  Paper,
  Container,
  Tabs,
  Tab,
  Alert,
  CircularProgress,
} from "@mui/material";
import { ApolloProvider } from "@apollo/client/react";
import { apolloClient } from "./services/graphqlClient";
import CrawlerDashboard from "./pages/CrawlerDashboard";
import CrawlerConfig from "./pages/CrawlerConfig";
import CrawlerLogs from "./pages/CrawlerLogs";

interface TabPanelProps {
  children?: React.ReactNode;
  index: number;
  value: number;
}

function TabPanel(props: TabPanelProps) {
  const { children, value, index, ...other } = props;

  return (
    <div
      role="tabpanel"
      hidden={value !== index}
      id={`admin-tabpanel-${index}`}
      aria-labelledby={`admin-tab-${index}`}
      {...other}
    >
      {value === index && <Box sx={{ p: 3 }}>{children}</Box>}
    </div>
  );
}

function a11yProps(index: number) {
  return {
    id: `admin-tab-${index}`,
    "aria-controls": `admin-tabpanel-${index}`,
  };
}

function App() {
  const [currentTab, setCurrentTab] = useState(0);

  const handleTabChange = (event: React.SyntheticEvent, newValue: number) => {
    setCurrentTab(newValue);
  };

  return (
    <ApolloProvider client={apolloClient}>
      <Container maxWidth="xl" sx={{ py: 2 }}>
        <Paper elevation={3} sx={{ p: 2 }}>
          <Typography variant="h3" component="h1" gutterBottom align="center">
            🕷️ EconGraph Crawler Administration
          </Typography>

          <Typography
            variant="subtitle1"
            align="center"
            color="text.secondary"
            sx={{ mb: 3 }}
          >
            Real-time monitoring and management of data acquisition
            infrastructure
          </Typography>

<<<<<<< HEAD
          <Box sx={{ borderBottom: 1, borderColor: "divider" }}>
            <Tabs
              value={currentTab}
              onChange={handleTabChange}
              aria-label="admin navigation tabs"
              centered
            >
              <Tab label="Dashboard" {...a11yProps(0)} />
              <Tab label="Configuration" {...a11yProps(1)} />
              <Tab label="Logs & Monitoring" {...a11yProps(2)} />
            </Tabs>
=======
          <Box sx={{ display: 'flex', flexDirection: 'column', gap: 2, mt: 2 }}>
            <Box sx={{ p: 2, bgcolor: 'success.light', borderRadius: 1 }}>
              <Typography variant="h6">✅ Admin UI Successfully Deployed</Typography>
              <Typography variant="body2">
                The admin interface is now integrated with Kubernetes infrastructure
              </Typography>
            </Box>

            <Box sx={{ p: 2, bgcolor: 'info.light', borderRadius: 1 }}>
              <Typography variant="h6">📊 Available Services</Typography>
              <Typography variant="body2">
                • Main Frontend: <a href="http://localhost:8080/" target="_blank" rel="noreferrer">http://localhost:8080/</a><br/>
                • Grafana Monitoring: <a href="http://localhost:8080/grafana" target="_blank" rel="noreferrer">http://localhost:8080/grafana</a><br/>
                • Backend API: <a href="http://localhost:8080/api" target="_blank" rel="noreferrer">http://localhost:8080/api</a><br/>
                • GraphQL Playground: <a href="http://localhost:8080/playground" target="_blank" rel="noreferrer">http://localhost:8080/playground</a>
              </Typography>
            </Box>

            <Box sx={{ p: 2, bgcolor: 'warning.light', borderRadius: 1 }}>
              <Typography variant="h6">🚧 Development Status</Typography>
              <Typography variant="body2">
                This is a minimal admin interface. Full authentication and management features are being developed.
              </Typography>
            </Box>
>>>>>>> aae6e943
          </Box>

          <TabPanel value={currentTab} index={0}>
            <CrawlerDashboard />
          </TabPanel>

          <TabPanel value={currentTab} index={1}>
            <CrawlerConfig />
          </TabPanel>

          <TabPanel value={currentTab} index={2}>
            <CrawlerLogs />
          </TabPanel>
        </Paper>
      </Container>
    </ApolloProvider>
  );
}

export default App;<|MERGE_RESOLUTION|>--- conflicted
+++ resolved
@@ -79,7 +79,16 @@
             infrastructure
           </Typography>
 
-<<<<<<< HEAD
+          <Box sx={{ p: 2, bgcolor: 'info.light', borderRadius: 1, mb: 2 }}>
+            <Typography variant="h6">📊 Available Services</Typography>
+            <Typography variant="body2">
+              • Main Frontend: <a href="http://localhost:8080/" target="_blank" rel="noreferrer">http://localhost:8080/</a><br/>
+              • Grafana Monitoring: <a href="http://localhost:8080/grafana" target="_blank" rel="noreferrer">http://localhost:8080/grafana</a><br/>
+              • Backend API: <a href="http://localhost:8080/api" target="_blank" rel="noreferrer">http://localhost:8080/api</a><br/>
+              • GraphQL Playground: <a href="http://localhost:8080/playground" target="_blank" rel="noreferrer">http://localhost:8080/playground</a>
+            </Typography>
+          </Box>
+
           <Box sx={{ borderBottom: 1, borderColor: "divider" }}>
             <Tabs
               value={currentTab}
@@ -91,32 +100,6 @@
               <Tab label="Configuration" {...a11yProps(1)} />
               <Tab label="Logs & Monitoring" {...a11yProps(2)} />
             </Tabs>
-=======
-          <Box sx={{ display: 'flex', flexDirection: 'column', gap: 2, mt: 2 }}>
-            <Box sx={{ p: 2, bgcolor: 'success.light', borderRadius: 1 }}>
-              <Typography variant="h6">✅ Admin UI Successfully Deployed</Typography>
-              <Typography variant="body2">
-                The admin interface is now integrated with Kubernetes infrastructure
-              </Typography>
-            </Box>
-
-            <Box sx={{ p: 2, bgcolor: 'info.light', borderRadius: 1 }}>
-              <Typography variant="h6">📊 Available Services</Typography>
-              <Typography variant="body2">
-                • Main Frontend: <a href="http://localhost:8080/" target="_blank" rel="noreferrer">http://localhost:8080/</a><br/>
-                • Grafana Monitoring: <a href="http://localhost:8080/grafana" target="_blank" rel="noreferrer">http://localhost:8080/grafana</a><br/>
-                • Backend API: <a href="http://localhost:8080/api" target="_blank" rel="noreferrer">http://localhost:8080/api</a><br/>
-                • GraphQL Playground: <a href="http://localhost:8080/playground" target="_blank" rel="noreferrer">http://localhost:8080/playground</a>
-              </Typography>
-            </Box>
-
-            <Box sx={{ p: 2, bgcolor: 'warning.light', borderRadius: 1 }}>
-              <Typography variant="h6">🚧 Development Status</Typography>
-              <Typography variant="body2">
-                This is a minimal admin interface. Full authentication and management features are being developed.
-              </Typography>
-            </Box>
->>>>>>> aae6e943
           </Box>
 
           <TabPanel value={currentTab} index={0}>
